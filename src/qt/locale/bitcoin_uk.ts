<?xml version="1.0" encoding="utf-8"?>
<!DOCTYPE TS>
<TS version="2.0" language="uk">
<defaultcodec>UTF-8</defaultcodec>
<context>
    <name>AboutDialog</name>
    <message>
        <location filename="../forms/aboutdialog.ui" line="14"/>
        <source>About Bitcoin</source>
        <translation>Про Bitcoin</translation>
    </message>
    <message>
        <location filename="../forms/aboutdialog.ui" line="53"/>
        <source>&lt;b&gt;Bitcoin&lt;/b&gt; version</source>
        <translation>Версія &lt;b&gt;Bitcoin&apos;a&lt;b&gt;</translation>
    </message>
    <message>
        <location filename="../forms/aboutdialog.ui" line="85"/>
        <source>Copyright © 2009-2012 Bitcoin Developers

This is experimental software.

Distributed under the MIT/X11 software license, see the accompanying file license.txt or http://www.opensource.org/licenses/mit-license.php.

This product includes software developed by the OpenSSL Project for use in the OpenSSL Toolkit (http://www.openssl.org/) and cryptographic software written by Eric Young (eay@cryptsoft.com) and UPnP software written by Thomas Bernard.</source>
        <translation>Авторське право © 2009-2012 Розробники Bitcoin

Це програмне забезпечення є експериментальним.

Поширюється за ліцензією MIT/X11, додаткова інформація міститься у файлі license.txt, а також за адресою http://www.opensource.org/licenses/mit-license.php.

Цей продукт включає в себе програмне забезпечення, розроблене в рамках проекту OpenSSL (http://www.openssl.org/), криптографічне програмне забезпечення, написане Еріком Янгом (eay@cryptsoft.com), та функції для роботи з UPnP, написані Томасом Бернардом.</translation>
    </message>
</context>
<context>
    <name>AddressBookPage</name>
    <message>
        <location filename="../forms/addressbookpage.ui" line="14"/>
        <source>Address Book</source>
        <translation>Адресна книга</translation>
    </message>
    <message>
        <location filename="../forms/addressbookpage.ui" line="20"/>
        <source>These are your Bitcoin addresses for receiving payments.  You may want to give a different one to each sender so you can keep track of who is paying you.</source>
        <translation>Це ваші адреси для отримання платежів. Ви можете давати різні адреси різним людям, таким чином маючи можливість відслідкувати хто конкретно і скільки вам заплатив. </translation>
    </message>
    <message>
        <location filename="../forms/addressbookpage.ui" line="33"/>
        <source>Double-click to edit address or label</source>
        <translation>Двічі клікніть на адресу чи назву для їх зміни</translation>
    </message>
    <message>
        <location filename="../forms/addressbookpage.ui" line="57"/>
        <source>Create a new address</source>
        <translation>Створити нову адресу</translation>
    </message>
    <message>
        <location filename="../forms/addressbookpage.ui" line="60"/>
        <source>&amp;New Address...</source>
        <translation>&amp;Створити адресу...</translation>
    </message>
    <message>
        <location filename="../forms/addressbookpage.ui" line="71"/>
        <source>Copy the currently selected address to the system clipboard</source>
        <translation>Копіювати виділену адресу в буфер обміну</translation>
    </message>
    <message>
        <location filename="../forms/addressbookpage.ui" line="74"/>
        <source>&amp;Copy to Clipboard</source>
        <translation>&amp;Копіювати</translation>
    </message>
    <message>
        <location filename="../forms/addressbookpage.ui" line="96"/>
        <source>Sign a message to prove you own this address</source>
        <translation>Підпишіть повідомлення щоб довести, що ви є власником цієї адреси</translation>
    </message>
    <message>
        <location filename="../forms/addressbookpage.ui" line="110"/>
        <source>Delete the currently selected address from the list. Only sending addresses can be deleted.</source>
        <translation>Видалити виділену адресу зі списку. Лише адреси з адресної книги можуть бути видалені.</translation>
    </message>
    <message>
        <location filename="../forms/addressbookpage.ui" line="113"/>
        <source>&amp;Delete</source>
        <translation>&amp;Видалити</translation>
    </message>
    <message>
        <location filename="../forms/addressbookpage.ui" line="99"/>
        <source>&amp;Sign Message</source>
        <translation>&amp;Підписати повідомлення</translation>
    </message>
    <message>
        <location filename="../forms/addressbookpage.ui" line="85"/>
        <source>Show &amp;QR Code</source>
        <translation>Показати QR-&amp;Код</translation>
    </message>
    <message>
        <location filename="../addressbookpage.cpp" line="278"/>
        <source>Export Address Book Data</source>
        <translation>Експортувати адресну книгу</translation>
    </message>
    <message>
        <location filename="../addressbookpage.cpp" line="279"/>
        <source>Comma separated file (*.csv)</source>
        <translation>Файли відділені комами (*.csv)</translation>
    </message>
    <message>
        <location filename="../addressbookpage.cpp" line="292"/>
        <source>Could not write to file %1.</source>
        <translation>Неможливо записати у файл %1.</translation>
    </message>
    <message>
        <location filename="../addressbookpage.cpp" line="63"/>
        <source>Edit</source>
        <translation>Редагувати</translation>
    </message>
    <message>
        <location filename="../addressbookpage.cpp" line="61"/>
        <source>Copy address</source>
        <translation>Скопіювати адресу</translation>
    </message>
    <message>
        <location filename="../addressbookpage.cpp" line="62"/>
        <source>Copy label</source>
        <translation>Скопіювати мітку</translation>
    </message>
    <message>
        <location filename="../addressbookpage.cpp" line="64"/>
        <source>Delete</source>
        <translation>Видалити</translation>
    </message>
    <message>
        <location filename="../addressbookpage.cpp" line="292"/>
        <source>Error exporting</source>
        <translation>Помилка при експортуванні</translation>
    </message>
</context>
<context>
    <name>AddressTableModel</name>
    <message>
        <location filename="../addresstablemodel.cpp" line="78"/>
        <source>Label</source>
        <translation>Назва</translation>
    </message>
    <message>
        <location filename="../addresstablemodel.cpp" line="114"/>
        <source>(no label)</source>
        <translation>(немає назви)</translation>
    </message>
    <message>
        <location filename="../addresstablemodel.cpp" line="78"/>
        <source>Address</source>
        <translation>Адреса</translation>
    </message>
</context>
<context>
    <name>AskPassphraseDialog</name>
    <message>
        <location filename="../forms/askpassphrasedialog.ui" line="61"/>
        <source>New passphrase</source>
        <translation>Новий пароль</translation>
    </message>
    <message>
<<<<<<< HEAD
        <location filename="../forms/askpassphrasedialog.ui" line="75"/>
        <source>Repeat new passphrase</source>
        <translation>Повторіть пароль</translation>
=======
        <location filename="../forms/askpassphrasedialog.ui" line="61"/>
        <source>New passphrase</source>
        <translation>Новий пароль</translation>
>>>>>>> fc1cd74b
    </message>
    <message>
        <location filename="../askpassphrasedialog.cpp" line="51"/>
        <source>Decrypt wallet</source>
        <translation>Дешифрувати гаманець</translation>
    </message>
    <message>
<<<<<<< HEAD
        <location filename="../askpassphrasedialog.cpp" line="43"/>
        <source>Unlock wallet</source>
        <translation>Розблокувати гаманець</translation>
=======
        <location filename="../askpassphrasedialog.cpp" line="125"/>
        <location filename="../askpassphrasedialog.cpp" line="173"/>
        <source>The supplied passphrases do not match.</source>
        <translation>Введені паролі не співпадають.</translation>
    </message>
    <message>
        <location filename="../askpassphrasedialog.cpp" line="136"/>
        <source>Wallet unlock failed</source>
        <translation>Не вдалося розблокувати гаманець</translation>
    </message>
    <message>
        <location filename="../askpassphrasedialog.cpp" line="112"/>
        <source>Bitcoin will close now to finish the encryption process. Remember that encrypting your wallet cannot fully protect your bitcoins from being stolen by malware infecting your computer.</source>
        <translation>Біткоін-клієнт буде закрито для завершення процесу шифрування. Пам’ятайте, що шифрування гаманця не може повністю захистити ваші біткоіни від кражі, у випадку якщо ваш комп’ютер буде інфіковано шкідливими програмами.</translation>
>>>>>>> fc1cd74b
    </message>
    <message>
        <location filename="../forms/askpassphrasedialog.ui" line="26"/>
        <source>Dialog</source>
        <translation>Діалог</translation>
    </message>
    <message>
        <location filename="../askpassphrasedialog.cpp" line="118"/>
        <source>Wallet encryption failed due to an internal error. Your wallet was not encrypted.</source>
        <translation>Виникла помилка під час шифрування гаманця. Ваш гаманець не було зашифровано.</translation>
    </message>
    <message>
        <location filename="../forms/askpassphrasedialog.ui" line="94"/>
        <source>TextLabel</source>
        <translation>Текстова мітка</translation>
    </message>
    <message>
        <location filename="../forms/askpassphrasedialog.ui" line="94"/>
        <source>TextLabel</source>
        <translation>Текстова мітка</translation>
    </message>
    <message>
        <location filename="../askpassphrasedialog.cpp" line="38"/>
        <source>This operation needs your wallet passphrase to unlock the wallet.</source>
        <translation>Ця операція потребує пароль для розблокування гаманця.</translation>
    </message>
    <message>
<<<<<<< HEAD
        <location filename="../askpassphrasedialog.cpp" line="51"/>
        <source>Decrypt wallet</source>
        <translation>Дешифрувати гаманець</translation>
=======
        <location filename="../askpassphrasedialog.cpp" line="46"/>
        <source>This operation needs your wallet passphrase to decrypt the wallet.</source>
        <translation>Ця операція потребує пароль для дешифрування гаманця.</translation>
>>>>>>> fc1cd74b
    </message>
    <message>
        <location filename="../askpassphrasedialog.cpp" line="55"/>
        <source>Enter the old and new passphrase to the wallet.</source>
        <translation>Ввести старий та новий паролі для гаманця.</translation>
    </message>
    <message>
        <location filename="../askpassphrasedialog.cpp" line="34"/>
        <source>Enter the new passphrase to the wallet.&lt;br/&gt;Please use a passphrase of &lt;b&gt;10 or more random characters&lt;/b&gt;, or &lt;b&gt;eight or more words&lt;/b&gt;.</source>
        <translation>Введіть новий пароль для гаманця.&lt;br/&gt;Будь ласка, використовуйте паролі що містять &lt;b&gt; як мінімум 10 випадкових символів &lt;/b&gt; або &lt;b&gt; як мінімум 8 слів&lt;/b&gt;.</translation>
    </message>
    <message>
        <location filename="../askpassphrasedialog.cpp" line="35"/>
        <source>Encrypt wallet</source>
        <translation>Зашифрувати гаманець</translation>
    </message>
    <message>
<<<<<<< HEAD
        <location filename="../askpassphrasedialog.cpp" line="54"/>
        <source>Change passphrase</source>
        <translation>Змінити пароль</translation>
    </message>
    <message>
        <location filename="../askpassphrasedialog.cpp" line="46"/>
        <source>This operation needs your wallet passphrase to decrypt the wallet.</source>
        <translation>Ця операція потребує пароль для дешифрування гаманця.</translation>
    </message>
    <message>
        <location filename="../askpassphrasedialog.cpp" line="111"/>
        <location filename="../askpassphrasedialog.cpp" line="160"/>
        <source>Wallet encrypted</source>
        <translation>Гаманець зашифровано</translation>
=======
        <location filename="../askpassphrasedialog.cpp" line="43"/>
        <source>Unlock wallet</source>
        <translation>Розблокувати гаманець</translation>
>>>>>>> fc1cd74b
    </message>
    <message>
        <location filename="../askpassphrasedialog.cpp" line="54"/>
        <source>Change passphrase</source>
        <translation>Змінити пароль</translation>
    </message>
    <message>
        <location filename="../askpassphrasedialog.cpp" line="101"/>
        <source>Confirm wallet encryption</source>
        <translation>Підтвердити шифрування гаманця</translation>
    </message>
    <message>
        <location filename="../askpassphrasedialog.cpp" line="117"/>
        <location filename="../askpassphrasedialog.cpp" line="124"/>
        <location filename="../askpassphrasedialog.cpp" line="166"/>
        <location filename="../askpassphrasedialog.cpp" line="172"/>
        <source>Wallet encryption failed</source>
        <translation>Не вдалося зашифрувати гаманець</translation>
    </message>
    <message>
<<<<<<< HEAD
        <location filename="../askpassphrasedialog.cpp" line="136"/>
        <source>Wallet unlock failed</source>
        <translation>Не вдалося розблокувати гаманець</translation>
=======
        <location filename="../askpassphrasedialog.cpp" line="118"/>
        <source>Wallet encryption failed due to an internal error. Your wallet was not encrypted.</source>
        <translation>Виникла помилка під час шифрування гаманця. Ваш гаманець не було зашифровано.</translation>
>>>>>>> fc1cd74b
    </message>
    <message>
        <location filename="../askpassphrasedialog.cpp" line="137"/>
        <location filename="../askpassphrasedialog.cpp" line="148"/>
        <location filename="../askpassphrasedialog.cpp" line="167"/>
        <source>The passphrase entered for the wallet decryption was incorrect.</source>
        <translation>Введений пароль є невірним.</translation>
    </message>
    <message>
        <location filename="../askpassphrasedialog.cpp" line="147"/>
        <source>Wallet decryption failed</source>
        <translation>Не вдалося розшифрувати гаманець</translation>
    </message>
    <message>
<<<<<<< HEAD
        <location filename="../askpassphrasedialog.cpp" line="125"/>
        <location filename="../askpassphrasedialog.cpp" line="173"/>
        <source>The supplied passphrases do not match.</source>
        <translation>Введені паролі не співпадають.</translation>
=======
        <location filename="../askpassphrasedialog.cpp" line="102"/>
        <source>WARNING: If you encrypt your wallet and lose your passphrase, you will &lt;b&gt;LOSE ALL OF YOUR BITCOINS&lt;/b&gt;!
Are you sure you wish to encrypt your wallet?</source>
        <translation>УВАГА: Якщо ви зашифруєте гаманець і забудете пароль, ви &lt;b&gt;ВТРАТИТЕ ВСІ СВОЇ БІТКОІНИ&lt;/b&gt;!
Ви дійсно хочете зашифрувати свій гаманець?</translation>
    </message>
    <message>
        <location filename="../askpassphrasedialog.cpp" line="111"/>
        <location filename="../askpassphrasedialog.cpp" line="160"/>
        <source>Wallet encrypted</source>
        <translation>Гаманець зашифровано</translation>
>>>>>>> fc1cd74b
    </message>
    <message>
        <location filename="../askpassphrasedialog.cpp" line="161"/>
        <source>Wallet passphrase was successfully changed.</source>
        <translation>Пароль було успішно змінено.</translation>
    </message>
    <message>
        <location filename="../askpassphrasedialog.cpp" line="208"/>
        <location filename="../askpassphrasedialog.cpp" line="232"/>
        <source>Warning: The Caps Lock key is on.</source>
        <translation>Увага: Ввімкнено Caps Lock</translation>
    </message>
    <message>
        <location filename="../forms/askpassphrasedialog.ui" line="47"/>
        <source>Enter passphrase</source>
        <translation>Введіть пароль</translation>
    </message>
</context>
<context>
    <name>BitcoinGUI</name>
    <message>
<<<<<<< HEAD
        <location filename="../bitcoingui.cpp" line="211"/>
        <source>&amp;Send coins</source>
        <translation>В&amp;ідправити</translation>
    </message>
    <message>
        <location filename="../bitcoingui.cpp" line="252"/>
        <source>&amp;Export...</source>
        <translation>&amp;Експорт...</translation>
=======
        <location filename="../bitcoingui.cpp" line="221"/>
        <source>E&amp;xit</source>
        <translation>&amp;Вихід</translation>
    </message>
    <message>
        <location filename="../bitcoingui.cpp" line="239"/>
        <source>Encrypt or decrypt wallet</source>
        <translation>Зашифрувати чи розшифрувати гаманець</translation>
    </message>
    <message>
        <location filename="../bitcoingui.cpp" line="226"/>
        <source>Show information about Bitcoin</source>
        <translation>Показати інформацію про Bitcoin</translation>
    </message>
    <message>
        <location filename="../bitcoingui.cpp" line="242"/>
        <source>Change the passphrase used for wallet encryption</source>
        <translation>Змінити пароль, який використовується для шифрування гаманця</translation>
    </message>
    <message>
        <location filename="../bitcoingui.cpp" line="228"/>
        <source>About &amp;Qt</source>
        <translation>&amp;Про Qt</translation>
>>>>>>> fc1cd74b
    </message>
    <message>
        <location filename="../bitcoingui.cpp" line="251"/>
        <source>Show the Bitcoin window</source>
        <translation>Показати вікно гаманця</translation>
    </message>
    <message>
<<<<<<< HEAD
        <location filename="../bitcoingui.cpp" line="253"/>
        <source>Export the data in the current tab to a file</source>
        <translation>Експортувати дані з поточної вкладки в файл</translation>
    </message>
    <message>
        <location filename="../bitcoingui.cpp" line="258"/>
        <source>Backup wallet to another location</source>
        <translation>Резервне копіювання гаманця в інше місце</translation>
    </message>
    <message>
        <location filename="../bitcoingui.cpp" line="292"/>
        <source>&amp;Settings</source>
        <translation>&amp;Налаштування</translation>
    </message>
    <message>
        <location filename="../bitcoingui.cpp" line="298"/>
        <source>&amp;Help</source>
        <translation>&amp;Довідка</translation>
    </message>
    <message>
        <location filename="../bitcoingui.cpp" line="305"/>
        <source>Tabs toolbar</source>
        <translation>Панель вкладок</translation>
    </message>
    <message>
        <location filename="../bitcoingui.cpp" line="73"/>
        <source>Bitcoin Wallet</source>
        <translation>Гаманець</translation>
    </message>
    <message>
        <location filename="../bitcoingui.cpp" line="188"/>
=======
        <location filename="../bitcoingui.cpp" line="70"/>
        <source>Bitcoin Wallet</source>
        <translation>Гаманець</translation>
    </message>
    <message>
        <location filename="../bitcoingui.cpp" line="142"/>
        <source>Block chain synchronization in progress</source>
        <translation>Відбувається синхронізація ланцюжка блоків...</translation>
    </message>
    <message>
        <location filename="../bitcoingui.cpp" line="181"/>
>>>>>>> fc1cd74b
        <source>Show general overview of wallet</source>
        <translation>Показати загальний огляд гаманця</translation>
    </message>
    <message>
        <location filename="../bitcoingui.cpp" line="193"/>
        <source>&amp;Transactions</source>
        <translation>Пе&amp;реклади</translation>
    </message>
    <message>
        <location filename="../bitcoingui.cpp" line="194"/>
        <source>Browse transaction history</source>
        <translation>Переглянути історію переказів</translation>
    </message>
    <message>
        <location filename="../bitcoingui.cpp" line="199"/>
        <source>&amp;Address Book</source>
        <translation>&amp;Адресна книга</translation>
    </message>
    <message>
        <location filename="../bitcoingui.cpp" line="200"/>
        <source>Edit the list of stored addresses and labels</source>
        <translation>Редагувати список збережених адрес та міток</translation>
    </message>
    <message>
        <location filename="../bitcoingui.cpp" line="205"/>
        <source>&amp;Receive coins</source>
        <translation>О&amp;тримати</translation>
    </message>
    <message>
<<<<<<< HEAD
        <location filename="../bitcoingui.cpp" line="206"/>
        <source>Show the list of addresses for receiving payments</source>
        <translation>Показати список адрес для отримання платежів</translation>
    </message>
    <message>
        <location filename="../bitcoingui.cpp" line="212"/>
=======
        <location filename="../bitcoingui.cpp" line="204"/>
        <source>&amp;Send coins</source>
        <translation>В&amp;ідправити</translation>
    </message>
    <message>
        <location filename="../bitcoingui.cpp" line="205"/>
>>>>>>> fc1cd74b
        <source>Send coins to a bitcoin address</source>
        <translation>Відправити монети на вказану адресу</translation>
    </message>
    <message>
<<<<<<< HEAD
        <location filename="../bitcoingui.cpp" line="237"/>
        <source>E&amp;xit</source>
        <translation>&amp;Вихід</translation>
    </message>
    <message>
        <location filename="../bitcoingui.cpp" line="238"/>
=======
        <location filename="../bitcoingui.cpp" line="222"/>
>>>>>>> fc1cd74b
        <source>Quit application</source>
        <translation>Вийти</translation>
    </message>
    <message>
<<<<<<< HEAD
        <location filename="../bitcoingui.cpp" line="242"/>
        <source>Show information about Bitcoin</source>
        <translation>Показати інформацію про Bitcoin</translation>
=======
        <location filename="../bitcoingui.cpp" line="225"/>
        <source>&amp;About %1</source>
        <translation>П&amp;ро %1</translation>
>>>>>>> fc1cd74b
    </message>
    <message>
        <location filename="../bitcoingui.cpp" line="247"/>
        <source>&amp;Options...</source>
        <translation>&amp;Параметри...</translation>
    </message>
    <message>
        <location filename="../bitcoingui.cpp" line="248"/>
        <source>Modify configuration options for bitcoin</source>
        <translation>Редагувати параметри</translation>
    </message>
    <message>
        <location filename="../bitcoingui.cpp" line="250"/>
        <source>Open &amp;Bitcoin</source>
        <translation>Показати &amp;гаманець</translation>
    </message>
    <message>
<<<<<<< HEAD
        <location filename="../bitcoingui.cpp" line="254"/>
        <source>&amp;Encrypt Wallet</source>
        <translation>&amp;Шифрування гаманця</translation>
    </message>
    <message>
        <location filename="../bitcoingui.cpp" line="255"/>
        <source>Encrypt or decrypt wallet</source>
        <translation>Зашифрувати чи розшифрувати гаманець</translation>
    </message>
    <message>
        <location filename="../bitcoingui.cpp" line="146"/>
        <location filename="../bitcoingui.cpp" line="478"/>
        <source>Synchronizing with network...</source>
        <translation>Синхронізація з мережею...</translation>
    </message>
    <message>
        <location filename="../bitcoingui.cpp" line="149"/>
        <source>Block chain synchronization in progress</source>
        <translation>Відбувається синхронізація ланцюжка блоків...</translation>
    </message>
    <message>
        <location filename="../bitcoingui.cpp" line="187"/>
        <source>&amp;Overview</source>
        <translation>&amp;Огляд</translation>
    </message>
    <message>
        <location filename="../bitcoingui.cpp" line="244"/>
        <source>About &amp;Qt</source>
        <translation>&amp;Про Qt</translation>
    </message>
    <message>
        <location filename="../bitcoingui.cpp" line="245"/>
=======
        <location filename="../bitcoingui.cpp" line="229"/>
>>>>>>> fc1cd74b
        <source>Show information about Qt</source>
        <translation>Показати інформацію про Qt</translation>
    </message>
    <message>
<<<<<<< HEAD
        <location filename="../bitcoingui.cpp" line="806"/>
        <source>Backup Wallet</source>
        <translation>Резервне копіювання гаманця</translation>
=======
        <location filename="../bitcoingui.cpp" line="180"/>
        <source>&amp;Overview</source>
        <translation>&amp;Огляд</translation>
    </message>
    <message>
        <location filename="../bitcoingui.cpp" line="264"/>
        <source>&amp;File</source>
        <translation>&amp;Файл</translation>
>>>>>>> fc1cd74b
    </message>
    <message>
        <location filename="../bitcoingui.cpp" line="806"/>
        <source>Wallet Data (*.dat)</source>
        <translation>Дані гаманця (*.dat)</translation>
    </message>
    <message>
<<<<<<< HEAD
        <location filename="../bitcoingui.cpp" line="809"/>
        <source>Backup Failed</source>
        <translation>Резервне копіювання не вдалося</translation>
=======
        <location filename="../bitcoingui.cpp" line="199"/>
        <source>Show the list of addresses for receiving payments</source>
        <translation>Показати список адрес для отримання платежів</translation>
>>>>>>> fc1cd74b
    </message>
    <message>
        <location filename="../bitcoingui.cpp" line="809"/>
        <source>There was an error trying to save the wallet data to the new location.</source>
        <translation>Виникла помилка при спробі зберегти гаманець в новому місці</translation>
    </message>
    <message>
        <location filename="../bitcoingui.cpp" line="217"/>
        <source>Sign &amp;message</source>
        <translation>&amp;Підписати повідомлення</translation>
    </message>
    <message>
        <location filename="../bitcoingui.cpp" line="218"/>
        <source>Prove you control an address</source>
        <translation>Доведіть, що це ваша адреса</translation>
    </message>
    <message>
        <location filename="../bitcoingui.cpp" line="241"/>
        <source>&amp;About %1</source>
        <translation>П&amp;ро %1</translation>
    </message>
    <message>
<<<<<<< HEAD
        <location filename="../bitcoingui.cpp" line="316"/>
        <source>Actions toolbar</source>
        <translation>Панель дій</translation>
=======
        <location filename="../bitcoingui.cpp" line="236"/>
        <source>&amp;Export...</source>
        <translation>&amp;Експорт...</translation>
>>>>>>> fc1cd74b
    </message>
    <message>
        <location filename="../bitcoingui.cpp" line="329"/>
        <source>[testnet]</source>
        <translation>[тестова мережа]</translation>
    </message>
    <message>
<<<<<<< HEAD
        <location filename="../bitcoingui.cpp" line="259"/>
        <source>&amp;Change Passphrase</source>
        <translation>Змінити парол&amp;ь</translation>
    </message>
    <message>
        <location filename="../bitcoingui.cpp" line="260"/>
        <source>Change the passphrase used for wallet encryption</source>
        <translation>Змінити пароль, який використовується для шифрування гаманця</translation>
=======
        <location filename="../bitcoingui.cpp" line="241"/>
        <source>&amp;Change Passphrase</source>
        <translation>Змінити парол&amp;ь</translation>
>>>>>>> fc1cd74b
    </message>
    <message numerus="yes">
        <location filename="../bitcoingui.cpp" line="463"/>
        <source>%n active connection(s) to Bitcoin network</source>
        <translation>
            <numerusform>%n активне з’єднання з мережею</numerusform>
            <numerusform>%n активні з’єднання з мережею</numerusform>
            <numerusform>%n активних з’єднань з мережею</numerusform>
        </translation>
    </message>
    <message>
<<<<<<< HEAD
        <location filename="../bitcoingui.cpp" line="283"/>
        <source>&amp;File</source>
        <translation>&amp;Файл</translation>
=======
        <location filename="../bitcoingui.cpp" line="273"/>
        <source>&amp;Help</source>
        <translation>&amp;Довідка</translation>
>>>>>>> fc1cd74b
    </message>
    <message>
        <location filename="../bitcoingui.cpp" line="501"/>
        <source>Downloaded %1 blocks of transaction history.</source>
        <translation>Завантажено %1 блоків історії транзакцій.</translation>
    </message>
    <message>
        <location filename="../bitcoingui.cpp" line="288"/>
        <source>Actions toolbar</source>
        <translation>Панель дій</translation>
    </message>
    <message numerus="yes">
        <location filename="../bitcoingui.cpp" line="516"/>
        <source>%n second(s) ago</source>
        <translation>
            <numerusform>%n секунду тому</numerusform>
            <numerusform>%n секунди тому</numerusform>
            <numerusform>%n секунд тому</numerusform>
        </translation>
    </message>
    <message>
        <location filename="../bitcoingui.cpp" line="388"/>
        <source>bitcoin-qt</source>
        <translation>bitcoin-qt</translation>
    </message>
    <message>
        <location filename="../bitcoingui.cpp" line="235"/>
        <source>Show the Bitcoin window</source>
        <translation>Показати вікно гаманця</translation>
    </message>
    <message>
        <location filename="../bitcoingui.cpp" line="237"/>
        <source>Export the current view to a file</source>
        <translation>Експортувати в файл</translation>
    </message>
    <message>
        <location filename="../bitcoingui.cpp" line="238"/>
        <source>&amp;Encrypt Wallet</source>
        <translation>&amp;Шифрування гаманця</translation>
    </message>
    <message>
        <location filename="../bitcoingui.cpp" line="456"/>
        <source>Downloaded %1 of %2 blocks of transaction history.</source>
        <translation>Завантажено %1 з %2 блоків історії переказів.</translation>
    </message>
    <message numerus="yes">
        <location filename="../bitcoingui.cpp" line="520"/>
        <source>%n minute(s) ago</source>
        <translation>
            <numerusform>%n хвилину тому</numerusform>
            <numerusform>%n хвилини тому</numerusform>
            <numerusform>%n хвилин тому</numerusform>
        </translation>
    </message>
    <message numerus="yes">
        <location filename="../bitcoingui.cpp" line="524"/>
        <source>%n hour(s) ago</source>
        <translation>
            <numerusform>%n годину тому</numerusform>
            <numerusform>%n години тому</numerusform>
            <numerusform>%n годин тому</numerusform>
        </translation>
    </message>
    <message numerus="yes">
        <location filename="../bitcoingui.cpp" line="528"/>
        <source>%n day(s) ago</source>
        <translation>
            <numerusform>%n день тому</numerusform>
            <numerusform>%n дня тому</numerusform>
            <numerusform>%n днів тому</numerusform>
        </translation>
    </message>
    <message>
        <location filename="../bitcoingui.cpp" line="421"/>
        <source>bitcoin-qt</source>
        <translation>bitcoin-qt</translation>
    </message>
    <message>
        <location filename="../bitcoingui.cpp" line="257"/>
        <source>&amp;Backup Wallet</source>
        <translation>&amp;Резервне копіювання гаманця</translation>
    </message>
    <message>
        <location filename="../bitcoingui.cpp" line="489"/>
        <source>Downloaded %1 of %2 blocks of transaction history.</source>
        <translation>Завантажено %1 з %2 блоків історії переказів.</translation>
    </message>
    <message>
        <location filename="../bitcoingui.cpp" line="534"/>
        <source>Up to date</source>
        <translation>Синхронізовано</translation>
    </message>
    <message>
        <location filename="../bitcoingui.cpp" line="539"/>
        <source>Catching up...</source>
        <translation>Синхронізується...</translation>
    </message>
    <message>
        <location filename="../bitcoingui.cpp" line="547"/>
        <source>Last received block was generated %1.</source>
        <translation>Останній отриманий блок було згенеровано %1.</translation>
    </message>
    <message>
        <location filename="../bitcoingui.cpp" line="616"/>
        <source>This transaction is over the size limit.  You can still send it for a fee of %1, which goes to the nodes that process your transaction and helps to support the network.  Do you want to pay the fee?</source>
        <translation>Цей переказ перевищує максимально допустимий розмір. Проте ви можете здійснити її, додавши комісію в %1, яка відправиться тим вузлам що оброблять ваш переказ, та допоможе підтримати мережу. Ви хочете додати комісію?</translation>
    </message>
    <message>
<<<<<<< HEAD
        <location filename="../bitcoingui.cpp" line="648"/>
=======
        <location filename="../bitcoingui.cpp" line="615"/>
>>>>>>> fc1cd74b
        <source>Sent transaction</source>
        <translation>Надіслані перекази</translation>
    </message>
    <message>
        <location filename="../bitcoingui.cpp" line="649"/>
        <source>Incoming transaction</source>
        <translation>Отримані перекази</translation>
    </message>
    <message>
        <location filename="../bitcoingui.cpp" line="650"/>
        <source>Date: %1
Amount: %2
Type: %3
Address: %4
</source>
        <translation>Дата: %1
Кількість: %2
Тип: %3
Адреса: %4
</translation>
    </message>
    <message>
        <location filename="../bitcoingui.cpp" line="775"/>
        <source>Wallet is &lt;b&gt;encrypted&lt;/b&gt; and currently &lt;b&gt;unlocked&lt;/b&gt;</source>
        <translation>&lt;b&gt;Зашифрований&lt;/b&gt; гаманець &lt;b&gt;розблоковано&lt;/b&gt;</translation>
    </message>
    <message>
        <location filename="../bitcoingui.cpp" line="783"/>
        <source>Wallet is &lt;b&gt;encrypted&lt;/b&gt; and currently &lt;b&gt;locked&lt;/b&gt;</source>
        <translation>&lt;b&gt;Зашифрований&lt;/b&gt; гаманець &lt;b&gt;заблоковано&lt;/b&gt;</translation>
    </message>
    <message>
<<<<<<< HEAD
        <location filename="../bitcoingui.cpp" line="621"/>
=======
        <location filename="../bitcoingui.cpp" line="588"/>
>>>>>>> fc1cd74b
        <source>Sending...</source>
        <translation>Відправлення...</translation>
    </message>
    <message>
<<<<<<< HEAD
        <location filename="../bitcoin.cpp" line="144"/>
=======
        <location filename="../bitcoin.cpp" line="133"/>
>>>>>>> fc1cd74b
        <source>A fatal error occurred. Bitcoin can no longer continue safely and will quit.</source>
        <translation type="unfinished"></translation>
    </message>
</context>
<context>
    <name>DisplayOptionsPage</name>
    <message>
        <location filename="../optionsdialog.cpp" line="269"/>
        <source>&amp;Unit to show amounts in: </source>
        <translation>В&amp;имірювати монети в: </translation>
    </message>
    <message>
        <location filename="../optionsdialog.cpp" line="273"/>
        <source>Choose the default subdivision unit to show in the interface, and when sending coins</source>
        <translation>Виберіть одиницю вимірювання монет, яка буде відображатись в гаманці та при відправленні.</translation>
    </message>
    <message>
        <location filename="../optionsdialog.cpp" line="280"/>
        <source>&amp;Display addresses in transaction list</source>
        <translation>&amp;Відображати адресу в списку переказів</translation>
    </message>
    <message>
        <location filename="../optionsdialog.cpp" line="281"/>
        <source>Whether to show Bitcoin addresses in the transaction list</source>
        <translation type="unfinished"></translation>
    </message>
</context>
<context>
    <name>EditAddressDialog</name>
    <message>
        <location filename="../forms/editaddressdialog.ui" line="14"/>
        <source>Edit Address</source>
        <translation>Редагувати адресу</translation>
    </message>
    <message>
        <location filename="../forms/editaddressdialog.ui" line="25"/>
        <source>&amp;Label</source>
        <translation>&amp;Мітка</translation>
    </message>
    <message>
        <location filename="../forms/editaddressdialog.ui" line="35"/>
        <source>The label associated with this address book entry</source>
        <translation>Мітка, пов’язана з цим записом адресної книги</translation>
    </message>
    <message>
        <location filename="../forms/editaddressdialog.ui" line="42"/>
        <source>&amp;Address</source>
        <translation>&amp;Адреса</translation>
    </message>
    <message>
        <location filename="../editaddressdialog.cpp" line="24"/>
        <source>New sending address</source>
        <translation>Нова адреса для відправлення</translation>
    </message>
    <message>
        <location filename="../editaddressdialog.cpp" line="101"/>
        <source>Could not unlock wallet.</source>
        <translation>Неможливо розблокувати гаманець.</translation>
    </message>
    <message>
        <location filename="../editaddressdialog.cpp" line="106"/>
        <source>New key generation failed.</source>
        <translation>Не вдалося згенерувати нові ключі.</translation>
    </message>
    <message>
        <location filename="../editaddressdialog.cpp" line="27"/>
        <source>Edit receiving address</source>
        <translation>Редагувати адресу для отримання</translation>
    </message>
    <message>
        <location filename="../editaddressdialog.cpp" line="91"/>
        <source>The entered address &quot;%1&quot; is already in the address book.</source>
        <translation>Введена адреса «%1» вже присутня в адресній книзі.</translation>
    </message>
    <message>
<<<<<<< HEAD
=======
        <location filename="../editaddressdialog.cpp" line="101"/>
        <source>Could not unlock wallet.</source>
        <translation>Неможливо розблокувати гаманець.</translation>
    </message>
    <message>
        <location filename="../editaddressdialog.cpp" line="106"/>
        <source>New key generation failed.</source>
        <translation>Не вдалося згенерувати нові ключі.</translation>
    </message>
    <message>
        <location filename="../forms/editaddressdialog.ui" line="52"/>
        <source>The address associated with this address book entry. This can only be modified for sending addresses.</source>
        <translation>Адреса, пов’язана з цим записом адресної книги.</translation>
    </message>
    <message>
        <location filename="../editaddressdialog.cpp" line="20"/>
        <source>New receiving address</source>
        <translation>Нова адреса для отримання</translation>
    </message>
    <message>
        <location filename="../editaddressdialog.cpp" line="31"/>
        <source>Edit sending address</source>
        <translation>Редагувати адресу для відправлення</translation>
    </message>
    <message>
>>>>>>> fc1cd74b
        <location filename="../editaddressdialog.cpp" line="96"/>
        <source>The entered address &quot;%1&quot; is not a valid bitcoin address.</source>
        <translation>Введена адреса «%1» не є коректною адресою в мережі Bitcoin.</translation>
    </message>
</context>
<context>
    <name>MainOptionsPage</name>
    <message>
        <location filename="../optionsdialog.cpp" line="170"/>
        <source>&amp;Start Bitcoin on window system startup</source>
        <translation>&amp;Запускати гаманець при вході в систему</translation>
    </message>
    <message>
        <location filename="../optionsdialog.cpp" line="171"/>
        <source>Automatically start Bitcoin after the computer is turned on</source>
        <translation>Автоматично запускати гаманець при вмиканні комп’ютера</translation>
    </message>
    <message>
        <location filename="../optionsdialog.cpp" line="175"/>
        <source>&amp;Minimize to the tray instead of the taskbar</source>
        <translation>Мінімізувати &amp;у трей</translation>
    </message>
    <message>
        <location filename="../optionsdialog.cpp" line="176"/>
        <source>Show only a tray icon after minimizing the window</source>
        <translation>Показувати лише іконку в треї після згортання вікна</translation>
    </message>
    <message>
        <location filename="../optionsdialog.cpp" line="180"/>
        <source>Map port using &amp;UPnP</source>
        <translation>Відображення порту через &amp;UPnP</translation>
    </message>
    <message>
        <location filename="../optionsdialog.cpp" line="185"/>
        <source>M&amp;inimize on close</source>
        <translation>Згортати замість закритт&amp;я</translation>
    </message>
    <message>
        <location filename="../optionsdialog.cpp" line="181"/>
        <source>Automatically open the Bitcoin client port on the router. This only works when your router supports UPnP and it is enabled.</source>
        <translation>Автоматично відкривати порт для клієнту біткоін на роутері. Працює лише якщо ваш роутер підтримує UPnP і ця функція увімкнена.</translation>
    </message>
    <message>
        <location filename="../optionsdialog.cpp" line="186"/>
        <source>Minimize instead of exit the application when the window is closed. When this option is enabled, the application will be closed only after selecting Quit in the menu.</source>
        <translation>Згортати замість закриття. Якщо ця опція включена, програма закриється лише після вибору відповідного пункту в меню.</translation>
    </message>
    <message>
        <location filename="../optionsdialog.cpp" line="190"/>
        <source>&amp;Connect through SOCKS4 proxy:</source>
        <translation>Підключатись через &amp;SOCKS4-проксі:</translation>
    </message>
    <message>
        <location filename="../optionsdialog.cpp" line="191"/>
        <source>Connect to the Bitcoin network through a SOCKS4 proxy (e.g. when connecting through Tor)</source>
        <translation>Підключатись до мережі Bitcoin через SOCKS4-проксі (наприклад при використанні Tor)</translation>
    </message>
    <message>
        <location filename="../optionsdialog.cpp" line="196"/>
        <source>Proxy &amp;IP: </source>
        <translation>&amp;IP проксі: </translation>
    </message>
    <message>
<<<<<<< HEAD
=======
        <location filename="../optionsdialog.cpp" line="202"/>
        <source>IP address of the proxy (e.g. 127.0.0.1)</source>
        <translation>IP-адреса проксі-сервера (наприклад 127.0.0.1)</translation>
    </message>
    <message>
>>>>>>> fc1cd74b
        <location filename="../optionsdialog.cpp" line="205"/>
        <source>&amp;Port: </source>
        <translation>&amp;Порт: </translation>
    </message>
    <message>
        <location filename="../optionsdialog.cpp" line="211"/>
        <source>Port of the proxy (e.g. 1234)</source>
        <translation>Порт проксі-сервера (наприклад 1234)</translation>
    </message>
    <message>
<<<<<<< HEAD
        <location filename="../optionsdialog.cpp" line="223"/>
        <source>Pay transaction &amp;fee</source>
        <translation>Заплатити комісі&amp;ю</translation>
    </message>
    <message>
        <location filename="../optionsdialog.cpp" line="217"/>
        <source>Optional transaction fee per kB that helps make sure your transactions are processed quickly. Most transactions are 1 kB. Fee 0.01 recommended.</source>
        <translation>Добровільна комісія за кожен Кб переказу, яка дозволяє бути впевненим у тому, що ваш переказ буде оброблено швидко. Розмір більшості переказів рівен 1 Кб. Рекомендована комісія: 0,01.</translation>
    </message>
    <message>
        <location filename="../optionsdialog.cpp" line="202"/>
        <source>IP address of the proxy (e.g. 127.0.0.1)</source>
        <translation>IP-адреса проксі-сервера (наприклад 127.0.0.1)</translation>
=======
        <location filename="../optionsdialog.cpp" line="217"/>
        <source>Optional transaction fee per kB that helps make sure your transactions are processed quickly. Most transactions are 1 kB. Fee 0.01 recommended.</source>
        <translation>Добровільна комісія за кожен Кб переказу, яка дозволяє бути впевненим у тому, що ваш переказ буде оброблено швидко. Розмір більшості переказів рівен 1 Кб. Рекомендована комісія: 0,01.</translation>
    </message>
    <message>
        <location filename="../optionsdialog.cpp" line="223"/>
        <source>Pay transaction &amp;fee</source>
        <translation>Заплатити комісі&amp;ю</translation>
>>>>>>> fc1cd74b
    </message>
</context>
<context>
    <name>MessagePage</name>
    <message>
        <location filename="../forms/messagepage.ui" line="117"/>
        <source>Sign a message to prove you own this address</source>
        <translation>Підпишіть повідомлення щоб довести, що ви є власником цієї адреси</translation>
    </message>
    <message>
        <location filename="../forms/messagepage.ui" line="131"/>
        <source>Copy the current signature to the system clipboard</source>
        <translation type="unfinished"></translation>
    </message>
    <message>
        <location filename="../forms/messagepage.ui" line="134"/>
        <source>&amp;Copy to Clipboard</source>
        <translation>&amp;Копіювати</translation>
    </message>
    <message>
        <location filename="../messagepage.cpp" line="74"/>
        <source>%1 is not a valid address.</source>
        <translation>&quot;%1&quot; не є коректною адресою в мережі Bitcoin.</translation>
    </message>
    <message>
        <location filename="../forms/messagepage.ui" line="14"/>
        <source>Message</source>
        <translation>Повідомлення</translation>
    </message>
    <message>
        <location filename="../forms/messagepage.ui" line="20"/>
        <source>You can sign messages with your addresses to prove you own them. Be careful not to sign anything vague, as phishing attacks may try to trick you into signing your identity over to them. Only sign fully-detailed statements you agree to.</source>
        <translation type="unfinished"></translation>
    </message>
    <message>
        <location filename="../forms/messagepage.ui" line="38"/>
        <source>The address to sign the message with  (e.g. 1NS17iag9jJgTHD1VXjvLCEnZuQ3rJDE9L)</source>
        <translation type="unfinished">Введіть адресу Bitcoin (наприклад 1NS17iag9jJgTHD1VXjvLCEnZuQ3rJDE9L)</translation>
    </message>
    <message>
        <location filename="../forms/messagepage.ui" line="48"/>
        <source>Choose adress from address book</source>
        <translation>Вибрати адресу з адресної книги</translation>
    </message>
    <message>
        <location filename="../forms/messagepage.ui" line="58"/>
        <source>Alt+A</source>
        <translation>Alt+A</translation>
    </message>
    <message>
        <location filename="../forms/messagepage.ui" line="71"/>
        <source>Paste address from clipboard</source>
        <translation>Вставити адресу</translation>
    </message>
    <message>
        <location filename="../forms/messagepage.ui" line="81"/>
        <source>Alt+P</source>
        <translation>Alt+P</translation>
    </message>
    <message>
        <location filename="../forms/messagepage.ui" line="93"/>
        <source>Enter the message you want to sign here</source>
        <translation>Введіть повідомлення, яке ви хочете підписати тут</translation>
    </message>
    <message>
        <location filename="../forms/messagepage.ui" line="105"/>
        <source>Click &quot;Sign Message&quot; to get signature</source>
        <translation>Натисніть кнопку &quot;Підписати повідомлення&quot;, для отриманя підпису</translation>
    </message>
    <message>
        <location filename="../forms/messagepage.ui" line="120"/>
        <source>&amp;Sign Message</source>
        <translation>&amp;Підписати повідомлення</translation>
    </message>
    <message>
        <location filename="../messagepage.cpp" line="74"/>
        <location filename="../messagepage.cpp" line="89"/>
        <location filename="../messagepage.cpp" line="101"/>
        <source>Error signing</source>
        <translation>Помилка при підписуванні</translation>
    </message>
    <message>
        <location filename="../messagepage.cpp" line="89"/>
        <source>Private key for %1 is not available.</source>
        <translation>Приватний ключ для %1 недоступний.</translation>
    </message>
    <message>
        <location filename="../messagepage.cpp" line="101"/>
        <source>Sign failed</source>
        <translation>Не вдалось підписати</translation>
    </message>
</context>
<context>
    <name>OptionsDialog</name>
    <message>
        <location filename="../optionsdialog.cpp" line="79"/>
        <source>Main</source>
        <translation>Головні</translation>
    </message>
    <message>
        <location filename="../optionsdialog.cpp" line="84"/>
        <source>Display</source>
        <translation>Відображення</translation>
    </message>
    <message>
        <location filename="../optionsdialog.cpp" line="104"/>
        <source>Options</source>
        <translation>Параметри</translation>
    </message>
</context>
<context>
    <name>OverviewPage</name>
    <message>
        <location filename="../overviewpage.cpp" line="103"/>
        <source>Your current balance</source>
        <translation>Ваш поточний баланс</translation>
    </message>
    <message>
        <location filename="../overviewpage.cpp" line="108"/>
        <source>Total of transactions that have yet to be confirmed, and do not yet count toward the current balance</source>
        <translation>Загальна сума всіх переказів, які ще не підтверджені, та до сих пір не враховуються в загальному балансі</translation>
    </message>
    <message>
        <location filename="../forms/overviewpage.ui" line="14"/>
        <source>Form</source>
        <translation>Форма</translation>
    </message>
    <message>
        <location filename="../overviewpage.cpp" line="103"/>
        <source>Your current balance</source>
        <translation>Ваш поточний баланс</translation>
    </message>
    <message>
        <location filename="../forms/overviewpage.ui" line="40"/>
        <source>Balance:</source>
        <translation>Баланс:</translation>
    </message>
    <message>
        <location filename="../forms/overviewpage.ui" line="54"/>
        <source>Number of transactions:</source>
        <translation>Кількість переказів:</translation>
    </message>
    <message>
        <location filename="../forms/overviewpage.ui" line="61"/>
        <source>0</source>
        <translation>0</translation>
<<<<<<< HEAD
=======
    </message>
    <message>
        <location filename="../forms/overviewpage.ui" line="88"/>
        <source>Wallet</source>
        <translation>Гаманець</translation>
>>>>>>> fc1cd74b
    </message>
    <message>
        <location filename="../forms/overviewpage.ui" line="124"/>
        <source>&lt;b&gt;Recent transactions&lt;/b&gt;</source>
        <translation>&lt;b&gt;Недавні перекази&lt;/b&gt;</translation>
    </message>
    <message>
        <location filename="../forms/overviewpage.ui" line="68"/>
        <source>Unconfirmed:</source>
        <translation>Непідтверджені:</translation>
    </message>
    <message>
<<<<<<< HEAD
        <location filename="../forms/overviewpage.ui" line="88"/>
        <source>Wallet</source>
        <translation>Гаманець</translation>
    </message>
    <message>
        <location filename="../forms/overviewpage.ui" line="124"/>
        <source>&lt;b&gt;Recent transactions&lt;/b&gt;</source>
        <translation>&lt;b&gt;Недавні перекази&lt;/b&gt;</translation>
    </message>
    <message>
        <location filename="../overviewpage.cpp" line="108"/>
        <source>Total of transactions that have yet to be confirmed, and do not yet count toward the current balance</source>
        <translation>Загальна сума всіх переказів, які ще не підтверджені, та до сих пір не враховуються в загальному балансі</translation>
    </message>
    <message>
=======
>>>>>>> fc1cd74b
        <location filename="../overviewpage.cpp" line="111"/>
        <source>Total number of transactions in wallet</source>
        <translation>Загальна кількість переказів в гаманці</translation>
    </message>
<<<<<<< HEAD
</context>
<context>
    <name>QRCodeDialog</name>
    <message>
        <location filename="../forms/qrcodedialog.ui" line="70"/>
        <source>Amount:</source>
        <translation>Кількість:</translation>
    </message>
    <message>
        <location filename="../forms/qrcodedialog.ui" line="121"/>
        <source>Label:</source>
        <translation>Мітка:</translation>
    </message>
    <message>
        <location filename="../forms/qrcodedialog.ui" line="186"/>
        <source>&amp;Save As...</source>
        <translation>&amp;Зберегти як...</translation>
    </message>
    <message>
        <location filename="../qrcodedialog.cpp" line="48"/>
        <source>Error encoding URI into QR Code.</source>
        <translation type="unfinished"></translation>
    </message>
    <message>
        <location filename="../qrcodedialog.cpp" line="113"/>
        <source>PNG Images (*.png)</source>
        <translation>PNG-зображення (*.png)</translation>
    </message>
    <message>
        <location filename="../qrcodedialog.cpp" line="113"/>
        <source>Save Image...</source>
        <translation type="unfinished"></translation>
    </message>
    <message>
        <location filename="../forms/qrcodedialog.ui" line="144"/>
        <source>Message:</source>
        <translation>Повідомлення:</translation>
    </message>
    <message>
        <location filename="../forms/qrcodedialog.ui" line="105"/>
        <source>BTC</source>
        <translation>BTC</translation>
    </message>
    <message>
        <location filename="../forms/qrcodedialog.ui" line="14"/>
        <source>Dialog</source>
        <translation>Діалог</translation>
    </message>
    <message>
        <location filename="../forms/qrcodedialog.ui" line="32"/>
        <source>QR Code</source>
        <translation>QR-Код</translation>
    </message>
    <message>
        <location filename="../forms/qrcodedialog.ui" line="55"/>
        <source>Request Payment</source>
        <translation>Запросити Платіж</translation>
    </message>
=======
>>>>>>> fc1cd74b
</context>
<context>
    <name>SendCoinsDialog</name>
    <message>
        <location filename="../forms/sendcoinsdialog.ui" line="14"/>
        <location filename="../sendcoinsdialog.cpp" line="123"/>
        <location filename="../sendcoinsdialog.cpp" line="128"/>
        <location filename="../sendcoinsdialog.cpp" line="133"/>
        <location filename="../sendcoinsdialog.cpp" line="138"/>
        <location filename="../sendcoinsdialog.cpp" line="144"/>
        <location filename="../sendcoinsdialog.cpp" line="149"/>
        <location filename="../sendcoinsdialog.cpp" line="154"/>
        <source>Send Coins</source>
        <translation>Відправити</translation>
    </message>
    <message>
        <location filename="../sendcoinsdialog.cpp" line="97"/>
        <source> and </source>
        <translation> і </translation>
    </message>
    <message>
        <location filename="../forms/sendcoinsdialog.ui" line="64"/>
        <source>Send to multiple recipients at once</source>
        <translation>Відправити на декілька адрес</translation>
    </message>
    <message>
<<<<<<< HEAD
=======
        <location filename="../forms/sendcoinsdialog.ui" line="67"/>
        <source>&amp;Add recipient...</source>
        <translation>Дод&amp;ати одержувача... </translation>
    </message>
    <message>
>>>>>>> fc1cd74b
        <location filename="../forms/sendcoinsdialog.ui" line="84"/>
        <source>Remove all transaction fields</source>
        <translation>Видалити всі поля транзакції</translation>
    </message>
    <message>
        <location filename="../forms/sendcoinsdialog.ui" line="113"/>
        <source>123.456 BTC</source>
        <translation>123.456 BTC</translation>
    </message>
    <message>
        <location filename="../forms/sendcoinsdialog.ui" line="144"/>
        <source>Confirm the send action</source>
        <translation>Підтвердити відправлення</translation>
    </message>
    <message>
        <location filename="../forms/sendcoinsdialog.ui" line="147"/>
        <source>&amp;Send</source>
        <translation>&amp;Відправити</translation>
    </message>
    <message>
        <location filename="../sendcoinsdialog.cpp" line="95"/>
        <source>&lt;b&gt;%1&lt;/b&gt; to %2 (%3)</source>
        <translation>&lt;b&gt;%1&lt;/b&gt; адресату %2 (%3)</translation>
    </message>
    <message>
        <location filename="../sendcoinsdialog.cpp" line="100"/>
        <source>Confirm send coins</source>
        <translation>Підтвердіть відправлення</translation>
    </message>
    <message>
        <location filename="../sendcoinsdialog.cpp" line="101"/>
        <source>Are you sure you want to send %1?</source>
        <translation>Ви впевнені що хочете відправити %1</translation>
    </message>
    <message>
<<<<<<< HEAD
        <location filename="../sendcoinsdialog.cpp" line="101"/>
        <source> and </source>
        <translation> і </translation>
    </message>
    <message>
        <location filename="../sendcoinsdialog.cpp" line="134"/>
=======
        <location filename="../sendcoinsdialog.cpp" line="118"/>
        <source>The recipient address is not valid, please recheck.</source>
        <translation>Адреса отримувача невірна, будьласка перепровірте.</translation>
    </message>
    <message>
        <location filename="../sendcoinsdialog.cpp" line="123"/>
        <source>The amount to pay must be larger than 0.</source>
        <translation>Кількість монет для відправлення повинна бути більшою 0.</translation>
    </message>
    <message>
        <location filename="../sendcoinsdialog.cpp" line="128"/>
>>>>>>> fc1cd74b
        <source>The amount exceeds your balance.</source>
        <translation>Кількість монет для відправлення перевищує ваш баланс.</translation>
    </message>
    <message>
        <location filename="../sendcoinsdialog.cpp" line="139"/>
        <source>The total exceeds your balance when the %1 transaction fee is included.</source>
        <translation>Сума перевищить ваш баланс, якщо комісія %1 буде додана до вашого переказу.</translation>
    </message>
    <message>
        <location filename="../sendcoinsdialog.cpp" line="145"/>
        <source>Duplicate address found, can only send to each address once per send operation.</source>
        <translation>Знайдено адресу що дублюється. Відправлення на кожну адресу дозволяється лише один раз на кожну операцію переказу.</translation>
    </message>
    <message>
        <location filename="../sendcoinsdialog.cpp" line="150"/>
        <source>Error: Transaction creation failed.</source>
        <translation>Помилка: не вдалося створити переказ.</translation>
    </message>
    <message>
        <location filename="../sendcoinsdialog.cpp" line="155"/>
        <source>Error: The transaction was rejected. This might happen if some of the coins in your wallet were already spent, such as if you used a copy of wallet.dat and coins were spent in the copy but not marked as spent here.</source>
        <translation>Помилка: переказ було відхилено.  Це може статись, якщо декілька монет з вашого гаманця вже використані, наприклад, якщо ви використовуєте одну копію гаманця (wallet.dat), а монети були використані з іншої копії, але не позначені як використані в цій.</translation>
    </message>
    <message>
        <location filename="../forms/sendcoinsdialog.ui" line="67"/>
        <source>&amp;Add recipient...</source>
        <translation>Дод&amp;ати одержувача... </translation>
    </message>
    <message>
        <location filename="../sendcoinsdialog.cpp" line="129"/>
        <source>The amount to pay must be larger than 0.</source>
        <translation>Кількість монет для відправлення повинна бути більшою 0.</translation>
    </message>
    <message>
        <location filename="../forms/sendcoinsdialog.ui" line="87"/>
        <source>Clear all</source>
        <translation>Очистити все</translation>
    </message>
    <message>
        <location filename="../forms/sendcoinsdialog.ui" line="106"/>
        <source>Balance:</source>
        <translation>Баланс:</translation>
    </message>
    <message>
        <location filename="../sendcoinsdialog.cpp" line="124"/>
        <source>The recipient address is not valid, please recheck.</source>
        <translation>Адреса отримувача невірна, будьласка перепровірте.</translation>
    </message>
</context>
<context>
    <name>SendCoinsEntry</name>
    <message>
        <location filename="../forms/sendcoinsentry.ui" line="29"/>
        <source>A&amp;mount:</source>
        <translation>&amp;Кількість:</translation>
    </message>
    <message>
        <location filename="../forms/sendcoinsentry.ui" line="93"/>
        <source>The address to send the payment to  (e.g. 1NS17iag9jJgTHD1VXjvLCEnZuQ3rJDE9L)</source>
        <translation>Адреса для отримувача платежу (наприклад, 1NS17iag9jJgTHD1VXjvLCEnZuQ3rJDE9L)</translation>
    </message>
    <message>
        <location filename="../forms/sendcoinsentry.ui" line="113"/>
        <source>Alt+A</source>
        <translation>Alt+A</translation>
    </message>
    <message>
        <location filename="../forms/sendcoinsentry.ui" line="14"/>
        <source>Form</source>
        <translation>Форма</translation>
    </message>
    <message>
<<<<<<< HEAD
=======
        <location filename="../forms/sendcoinsentry.ui" line="29"/>
        <source>A&amp;mount:</source>
        <translation>&amp;Кількість:</translation>
    </message>
    <message>
        <location filename="../forms/sendcoinsentry.ui" line="42"/>
        <source>Pay &amp;To:</source>
        <translation>&amp;Отримувач:</translation>
    </message>
    <message>
        <location filename="../forms/sendcoinsentry.ui" line="66"/>
        <location filename="../sendcoinsentry.cpp" line="26"/>
        <source>Enter a label for this address to add it to your address book</source>
        <translation>Введіть мітку для цієї адреси для додавання її в адресну книгу</translation>
    </message>
    <message>
>>>>>>> fc1cd74b
        <location filename="../forms/sendcoinsentry.ui" line="75"/>
        <source>&amp;Label:</source>
        <translation>&amp;Мітка:</translation>
    </message>
    <message>
        <location filename="../forms/sendcoinsentry.ui" line="103"/>
        <source>Choose address from address book</source>
        <translation>Вибрати адресу з адресної книги</translation>
    </message>
    <message>
<<<<<<< HEAD
=======
        <location filename="../forms/sendcoinsentry.ui" line="113"/>
        <source>Alt+A</source>
        <translation>Alt+A</translation>
    </message>
    <message>
        <location filename="../forms/sendcoinsentry.ui" line="120"/>
        <source>Paste address from clipboard</source>
        <translation>Вставити адресу</translation>
    </message>
    <message>
        <location filename="../forms/sendcoinsentry.ui" line="130"/>
        <source>Alt+P</source>
        <translation>Alt+P</translation>
    </message>
    <message>
>>>>>>> fc1cd74b
        <location filename="../forms/sendcoinsentry.ui" line="137"/>
        <source>Remove this recipient</source>
        <translation>Видалити цього отримувача</translation>
    </message>
    <message>
<<<<<<< HEAD
        <location filename="../forms/sendcoinsentry.ui" line="42"/>
        <source>Pay &amp;To:</source>
        <translation>&amp;Отримувач:</translation>
    </message>
    <message>
        <location filename="../forms/sendcoinsentry.ui" line="66"/>
        <location filename="../sendcoinsentry.cpp" line="26"/>
        <source>Enter a label for this address to add it to your address book</source>
        <translation>Введіть мітку для цієї адреси для додавання її в адресну книгу</translation>
    </message>
    <message>
        <location filename="../forms/sendcoinsentry.ui" line="120"/>
        <source>Paste address from clipboard</source>
        <translation>Вставити адресу</translation>
    </message>
    <message>
        <location filename="../forms/sendcoinsentry.ui" line="130"/>
        <source>Alt+P</source>
        <translation>Alt+P</translation>
=======
        <location filename="../forms/sendcoinsentry.ui" line="93"/>
        <source>The address to send the payment to  (e.g. 1NS17iag9jJgTHD1VXjvLCEnZuQ3rJDE9L)</source>
        <translation>Адреса для отримувача платежу (наприклад, 1NS17iag9jJgTHD1VXjvLCEnZuQ3rJDE9L)</translation>
>>>>>>> fc1cd74b
    </message>
    <message>
        <location filename="../sendcoinsentry.cpp" line="25"/>
        <source>Enter a Bitcoin address (e.g. 1NS17iag9jJgTHD1VXjvLCEnZuQ3rJDE9L)</source>
        <translation>Введіть адресу Bitcoin (наприклад 1NS17iag9jJgTHD1VXjvLCEnZuQ3rJDE9L)</translation>
    </message>
</context>
<context>
    <name>TransactionDesc</name>
    <message>
<<<<<<< HEAD
        <location filename="../transactiondesc.cpp" line="20"/>
        <source>Open until %1</source>
        <translation>Відкрити до %1</translation>
    </message>
    <message>
        <location filename="../transactiondesc.cpp" line="30"/>
        <source>%1 confirmations</source>
        <translation>%1 підтверджень</translation>
    </message>
    <message>
        <location filename="../transactiondesc.cpp" line="18"/>
=======
        <location filename="../transactiondesc.cpp" line="34"/>
>>>>>>> fc1cd74b
        <source>Open for %1 blocks</source>
        <translation>Відкрити для %1 блоків</translation>
    </message>
    <message>
<<<<<<< HEAD
        <location filename="../transactiondesc.cpp" line="28"/>
        <source>%1/unconfirmed</source>
        <translation>%1/не підтверджено</translation>
    </message>
    <message>
        <location filename="../transactiondesc.cpp" line="52"/>
        <source>, has not been successfully broadcast yet</source>
        <translation>, ще не було успішно розіслано</translation>
    </message>
    <message>
        <location filename="../transactiondesc.cpp" line="90"/>
        <source>unknown</source>
        <translation>невідомий</translation>
    </message>
    <message>
        <location filename="../transactiondesc.cpp" line="26"/>
        <source>%1/offline?</source>
        <translation>%1/поза інтернетом?</translation>
=======
        <location filename="../transactiondesc.cpp" line="42"/>
        <source>%1/offline?</source>
        <translation>%1/поза інтернетом?</translation>
    </message>
    <message>
        <location filename="../transactiondesc.cpp" line="46"/>
        <source>%1 confirmations</source>
        <translation>%1 підтверджень</translation>
>>>>>>> fc1cd74b
    </message>
    <message>
        <location filename="../transactiondesc.cpp" line="47"/>
        <source>&lt;b&gt;Status:&lt;/b&gt; </source>
        <translation>&lt;b&gt;Статус:&lt;/b&gt; </translation>
    </message>
    <message>
        <location filename="../transactiondesc.cpp" line="54"/>
        <source>, broadcast through %1 node</source>
        <translation>, розіслано через %1 вузол</translation>
    </message>
    <message>
        <location filename="../transactiondesc.cpp" line="56"/>
        <source>, broadcast through %1 nodes</source>
        <translation>, розіслано через %1 вузлів</translation>
    </message>
    <message>
        <location filename="../transactiondesc.cpp" line="60"/>
        <source>&lt;b&gt;Date:&lt;/b&gt; </source>
        <translation>&lt;b&gt;Дата:&lt;/b&gt; </translation>
    </message>
    <message>
        <location filename="../transactiondesc.cpp" line="67"/>
        <source>&lt;b&gt;Source:&lt;/b&gt; Generated&lt;br&gt;</source>
        <translation>&lt;b&gt;Джерело:&lt;/b&gt; згенеровано&lt;br&gt;</translation>
    </message>
    <message>
        <location filename="../transactiondesc.cpp" line="73"/>
        <location filename="../transactiondesc.cpp" line="90"/>
        <source>&lt;b&gt;From:&lt;/b&gt; </source>
        <translation>&lt;b&gt;Відправник:&lt;/b&gt;</translation>
    </message>
    <message>
<<<<<<< HEAD
        <location filename="../transactiondesc.cpp" line="91"/>
        <location filename="../transactiondesc.cpp" line="114"/>
        <location filename="../transactiondesc.cpp" line="173"/>
        <source>&lt;b&gt;To:&lt;/b&gt; </source>
        <translation>&lt;b&gt;Одержувач:&lt;/b&gt; </translation>
    </message>
    <message>
        <location filename="../transactiondesc.cpp" line="96"/>
        <source> (yours)</source>
        <translation> (ваша)</translation>
    </message>
    <message>
        <location filename="../transactiondesc.cpp" line="133"/>
        <source>(%1 matures in %2 more blocks)</source>
        <translation>(%1 «дозріє» через %2 блоків)</translation>
    </message>
    <message>
        <location filename="../transactiondesc.cpp" line="181"/>
        <location filename="../transactiondesc.cpp" line="189"/>
        <location filename="../transactiondesc.cpp" line="204"/>
        <source>&lt;b&gt;Debit:&lt;/b&gt; </source>
        <translation>&lt;b&gt;Дебет:&lt;/b&gt; </translation>
    </message>
    <message>
        <location filename="../transactiondesc.cpp" line="211"/>
        <source>&lt;b&gt;Net amount:&lt;/b&gt; </source>
        <translation>&lt;b&gt;Загальна сума:&lt;/b&gt; </translation>
    </message>
    <message>
        <location filename="../transactiondesc.cpp" line="219"/>
        <source>Comment:</source>
        <translation>Коментар:</translation>
    </message>
    <message>
        <location filename="../transactiondesc.cpp" line="221"/>
        <source>Transaction ID:</source>
        <translation>ID транзакції:</translation>
    </message>
    <message>
        <location filename="../transactiondesc.cpp" line="224"/>
        <source>Generated coins must wait 120 blocks before they can be spent.  When you generated this block, it was broadcast to the network to be added to the block chain.  If it fails to get into the chain, it will change to &quot;not accepted&quot; and not be spendable.  This may occasionally happen if another node generates a block within a few seconds of yours.</source>
        <translation>Після генерації монет, потрібно зачекати 120 блоків, перш ніж їх можна буде використати.  Коли ви згенерували цей блок, його було відправлено в мережу для того, щоб він був доданий до ланцюжка блоків.  Якщо ця процедура не вдасться, статус буде змінено на «не підтверджено» і ви не зможете потратити згенеровані монету.  Таке може статись, якщо хтось інший згенерував блок на декілька секунд раніше.</translation>
    </message>
    <message>
        <location filename="../transactiondesc.cpp" line="94"/>
=======
        <location filename="../transactiondesc.cpp" line="106"/>
        <source>unknown</source>
        <translation>невідомий</translation>
    </message>
    <message>
        <location filename="../transactiondesc.cpp" line="107"/>
        <location filename="../transactiondesc.cpp" line="130"/>
        <location filename="../transactiondesc.cpp" line="189"/>
        <source>&lt;b&gt;To:&lt;/b&gt; </source>
        <translation>&lt;b&gt;Одержувач:&lt;/b&gt; </translation>
    </message>
    <message>
        <location filename="../transactiondesc.cpp" line="112"/>
        <source> (yours)</source>
        <translation> (ваша)</translation>
    </message>
    <message>
        <location filename="../transactiondesc.cpp" line="149"/>
        <source>(%1 matures in %2 more blocks)</source>
        <translation>(%1 «дозріє» через %2 блоків)</translation>
    </message>
    <message>
        <location filename="../transactiondesc.cpp" line="197"/>
        <location filename="../transactiondesc.cpp" line="205"/>
        <location filename="../transactiondesc.cpp" line="220"/>
        <source>&lt;b&gt;Debit:&lt;/b&gt; </source>
        <translation>&lt;b&gt;Дебет:&lt;/b&gt;</translation>
    </message>
    <message>
        <location filename="../transactiondesc.cpp" line="227"/>
        <source>&lt;b&gt;Net amount:&lt;/b&gt; </source>
        <translation>&lt;b&gt;Загальна сума:&lt;/b&gt; </translation>
    </message>
    <message>
        <location filename="../transactiondesc.cpp" line="233"/>
        <source>Message:</source>
        <translation>Повідомлення:</translation>
    </message>
    <message>
        <location filename="../transactiondesc.cpp" line="235"/>
        <source>Comment:</source>
        <translation>Коментар:</translation>
    </message>
    <message>
        <location filename="../transactiondesc.cpp" line="238"/>
        <source>Generated coins must wait 120 blocks before they can be spent.  When you generated this block, it was broadcast to the network to be added to the block chain.  If it fails to get into the chain, it will change to &quot;not accepted&quot; and not be spendable.  This may occasionally happen if another node generates a block within a few seconds of yours.</source>
        <translation>Після генерації монет, потрібно зачекати 120 блоків, перш ніж їх можна буде використати.  Коли ви згенерували цей блок, його було відправлено в мережу для того, щоб він був доданий до ланцюжка блоків.  Якщо ця процедура не вдасться, статус буде змінено на «не підтверджено» і ви не зможете потратити згенеровані монету.  Таке може статись, якщо хтось інший згенерував блок на декілька секунд раніше.</translation>
    </message>
    <message>
        <location filename="../transactiondesc.cpp" line="68"/>
        <source>, has not been successfully broadcast yet</source>
        <translation>, ще не було успішно розіслано</translation>
    </message>
    <message>
        <location filename="../transactiondesc.cpp" line="36"/>
        <source>Open until %1</source>
        <translation>Відкрити до %1</translation>
    </message>
    <message>
        <location filename="../transactiondesc.cpp" line="44"/>
        <source>%1/unconfirmed</source>
        <translation>%1/не підтверджено</translation>
    </message>
    <message>
        <location filename="../transactiondesc.cpp" line="110"/>
>>>>>>> fc1cd74b
        <source> (yours, label: </source>
        <translation> (Ваша, мітка: </translation>
    </message>
    <message>
<<<<<<< HEAD
        <location filename="../transactiondesc.cpp" line="131"/>
        <location filename="../transactiondesc.cpp" line="145"/>
        <location filename="../transactiondesc.cpp" line="190"/>
        <location filename="../transactiondesc.cpp" line="207"/>
=======
        <location filename="../transactiondesc.cpp" line="147"/>
        <location filename="../transactiondesc.cpp" line="161"/>
        <location filename="../transactiondesc.cpp" line="206"/>
        <location filename="../transactiondesc.cpp" line="223"/>
>>>>>>> fc1cd74b
        <source>&lt;b&gt;Credit:&lt;/b&gt; </source>
        <translation>&lt;b&gt;Кредит:&lt;/b&gt; </translation>
    </message>
    <message>
<<<<<<< HEAD
        <location filename="../transactiondesc.cpp" line="137"/>
=======
        <location filename="../transactiondesc.cpp" line="153"/>
>>>>>>> fc1cd74b
        <source>(not accepted)</source>
        <translation>(не прийнято)</translation>
    </message>
    <message>
<<<<<<< HEAD
        <location filename="../transactiondesc.cpp" line="195"/>
        <source>&lt;b&gt;Transaction fee:&lt;/b&gt; </source>
        <translation>&lt;b&gt;Комісія за переказ:&lt;/b&gt;</translation>
    </message>
    <message>
        <location filename="../transactiondesc.cpp" line="217"/>
        <source>Message:</source>
        <translation>Повідомлення:</translation>
=======
        <location filename="../transactiondesc.cpp" line="211"/>
        <source>&lt;b&gt;Transaction fee:&lt;/b&gt; </source>
        <translation>&lt;b&gt;Комісія за переказ:&lt;/b&gt;</translation>
>>>>>>> fc1cd74b
    </message>
</context>
<context>
    <name>TransactionDescDialog</name>
    <message>
        <location filename="../forms/transactiondescdialog.ui" line="14"/>
        <source>Transaction details</source>
        <translation>Деталі переказів</translation>
    </message>
    <message>
        <location filename="../forms/transactiondescdialog.ui" line="20"/>
        <source>This pane shows a detailed description of the transaction</source>
        <translation>Даний діалог показує детальну статистику по вибраному переказу</translation>
    </message>
</context>
<context>
    <name>TransactionTableModel</name>
    <message>
        <location filename="../transactiontablemodel.cpp" line="214"/>
        <source>Date</source>
        <translation>Дата</translation>
    </message>
    <message>
        <location filename="../transactiontablemodel.cpp" line="214"/>
        <source>Type</source>
        <translation>Тип</translation>
    </message>
    <message>
        <location filename="../transactiontablemodel.cpp" line="214"/>
        <source>Amount</source>
        <translation>Кількість</translation>
    </message>
    <message>
        <location filename="../transactiontablemodel.cpp" line="214"/>
        <source>Address</source>
        <translation>Адреса</translation>
    </message>
    <message numerus="yes">
        <location filename="../transactiontablemodel.cpp" line="277"/>
        <source>Open for %n block(s)</source>
        <translation>
            <numerusform>Відкрити для %n блоку</numerusform>
            <numerusform>Відкрити для %n блоків</numerusform>
            <numerusform>Відкрити для %n блоків</numerusform>
        </translation>
    </message>
    <message>
        <location filename="../transactiontablemodel.cpp" line="280"/>
        <source>Open until %1</source>
        <translation>Відкрити до %1</translation>
    </message>
    <message>
        <location filename="../transactiontablemodel.cpp" line="283"/>
        <source>Offline (%1 confirmations)</source>
        <translation>Поза інтернетом (%1 підтверджень)</translation>
    </message>
    <message>
        <location filename="../transactiontablemodel.cpp" line="286"/>
        <source>Unconfirmed (%1 of %2 confirmations)</source>
        <translation>Непідтверджено (%1 із %2 підтверджень)</translation>
    </message>
    <message>
        <location filename="../transactiontablemodel.cpp" line="289"/>
        <source>Confirmed (%1 confirmations)</source>
        <translation>Підтверджено (%1 підтверджень)</translation>
    </message>
    <message>
        <location filename="../transactiontablemodel.cpp" line="303"/>
        <source>This block was not received by any other nodes and will probably not be accepted!</source>
        <translation>Цей блок не був отриманий жодними іншими вузлами і, ймовірно, не буде прийнятий!</translation>
    </message>
    <message>
        <location filename="../transactiontablemodel.cpp" line="306"/>
        <source>Generated but not accepted</source>
        <translation>Згенеровано, але не підтверджено</translation>
    </message>
    <message>
        <location filename="../transactiontablemodel.cpp" line="349"/>
        <source>Received with</source>
        <translation>Отримано</translation>
    </message>
    <message>
        <location filename="../transactiontablemodel.cpp" line="351"/>
        <source>Received from</source>
        <translation>Отримано від</translation>
    </message>
    <message>
        <location filename="../transactiontablemodel.cpp" line="354"/>
        <source>Sent to</source>
        <translation>Відправлено</translation>
    </message>
    <message>
        <location filename="../transactiontablemodel.cpp" line="356"/>
        <source>Payment to yourself</source>
        <translation>Відправлено собі</translation>
    </message>
    <message>
        <location filename="../transactiontablemodel.cpp" line="358"/>
        <source>Mined</source>
        <translation>Добуто</translation>
    </message>
    <message>
        <location filename="../transactiontablemodel.cpp" line="396"/>
        <source>(n/a)</source>
        <translation>(недоступно)</translation>
    </message>
    <message>
        <location filename="../transactiontablemodel.cpp" line="595"/>
        <source>Transaction status. Hover over this field to show number of confirmations.</source>
        <translation>Статус переказу. Наведіть вказівник на це поле, щоб показати кількість підтверджень.</translation>
    </message>
    <message>
        <location filename="../transactiontablemodel.cpp" line="597"/>
        <source>Date and time that the transaction was received.</source>
        <translation>Дата і час, коли переказ було отримано.</translation>
    </message>
    <message>
        <location filename="../transactiontablemodel.cpp" line="599"/>
        <source>Type of transaction.</source>
        <translation>Тип переказу.</translation>
    </message>
    <message>
        <location filename="../transactiontablemodel.cpp" line="601"/>
        <source>Destination address of transaction.</source>
        <translation>Адреса отримувача</translation>
    </message>
    <message>
        <location filename="../transactiontablemodel.cpp" line="603"/>
        <source>Amount removed from or added to balance.</source>
        <translation>Сума, додана чи знята з балансу.</translation>
    </message>
    <message numerus="yes">
        <location filename="../transactiontablemodel.cpp" line="297"/>
        <source>Mined balance will be available in %n more blocks</source>
        <translation>
            <numerusform>Добутими монетами можна буде скористатись через %n блок</numerusform>
            <numerusform>Добутими монетами можна буде скористатись через %n блоки</numerusform>
            <numerusform>Добутими монетами можна буде скористатись через %n блоків</numerusform>
        </translation>
    </message>
</context>
<context>
    <name>TransactionView</name>
    <message>
<<<<<<< HEAD
        <location filename="../transactionview.cpp" line="127"/>
        <source>Edit label</source>
        <translation>Редагувати мітку</translation>
    </message>
    <message>
        <location filename="../transactionview.cpp" line="271"/>
        <source>Comma separated file (*.csv)</source>
        <translation>Файли, розділені комою (*.csv)</translation>
    </message>
    <message>
        <location filename="../transactionview.cpp" line="282"/>
        <source>Label</source>
        <translation>Мітка</translation>
    </message>
    <message>
        <location filename="../transactionview.cpp" line="270"/>
        <source>Export Transaction Data</source>
        <translation>Експортувати дані переказів</translation>
    </message>
    <message>
        <location filename="../transactionview.cpp" line="279"/>
        <source>Confirmed</source>
        <translation>Підтверджені</translation>
    </message>
    <message>
        <location filename="../transactionview.cpp" line="281"/>
        <source>Type</source>
        <translation>Тип</translation>
=======
        <location filename="../transactionview.cpp" line="84"/>
        <source>Enter address or label to search</source>
        <translation>Введіть адресу чи мітку для пошуку</translation>
    </message>
    <message>
        <location filename="../transactionview.cpp" line="90"/>
        <source>Min amount</source>
        <translation>Мінімальна сума</translation>
    </message>
    <message>
        <location filename="../transactionview.cpp" line="126"/>
        <source>Copy label</source>
        <translation>Скопіювати мітку</translation>
    </message>
    <message>
        <location filename="../transactionview.cpp" line="273"/>
        <source>Comma separated file (*.csv)</source>
        <translation>Файли, розділені комою (*.csv)</translation>
    </message>
    <message>
        <location filename="../transactionview.cpp" line="282"/>
        <source>Date</source>
        <translation>Дата</translation>
    </message>
    <message>
        <location filename="../transactionview.cpp" line="401"/>
        <source>to</source>
        <translation>до</translation>
    </message>
    <message>
        <location filename="../transactionview.cpp" line="287"/>
        <source>ID</source>
        <translation>Ідентифікатор</translation>
>>>>>>> fc1cd74b
    </message>
    <message>
        <location filename="../transactionview.cpp" line="55"/>
        <location filename="../transactionview.cpp" line="71"/>
        <source>All</source>
        <translation>Всі</translation>
    </message>
    <message>
        <location filename="../transactionview.cpp" line="57"/>
        <source>This week</source>
        <translation>На цьому тижні</translation>
    </message>
    <message>
        <location filename="../transactionview.cpp" line="58"/>
        <source>This month</source>
        <translation>На цьому місяці</translation>
    </message>
    <message>
        <location filename="../transactionview.cpp" line="291"/>
        <source>Error exporting</source>
        <translation>Помилка експорту</translation>
    </message>
    <message>
        <location filename="../transactionview.cpp" line="291"/>
        <source>Could not write to file %1.</source>
        <translation>Неможливо записати у файл %1</translation>
    </message>
    <message>
        <location filename="../transactionview.cpp" line="393"/>
        <source>Range:</source>
        <translation>Діапазон від:</translation>
    </message>
    <message>
<<<<<<< HEAD
        <location filename="../transactionview.cpp" line="285"/>
        <source>ID</source>
        <translation>Ідентифікатор</translation>
    </message>
    <message>
        <location filename="../transactionview.cpp" line="289"/>
        <source>Could not write to file %1.</source>
        <translation>Неможливо записати у файл %1</translation>
    </message>
    <message>
        <location filename="../transactionview.cpp" line="384"/>
        <source>Range:</source>
        <translation>Діапазон від:</translation>
    </message>
    <message>
        <location filename="../transactionview.cpp" line="72"/>
        <source>Received with</source>
        <translation>Отримані на</translation>
=======
        <location filename="../transactionview.cpp" line="128"/>
        <source>Show details...</source>
        <translation>Показати деталі...</translation>
>>>>>>> fc1cd74b
    </message>
    <message>
        <location filename="../transactionview.cpp" line="283"/>
        <source>Type</source>
        <translation>Тип</translation>
    </message>
    <message>
        <location filename="../transactionview.cpp" line="285"/>
        <source>Address</source>
        <translation>Адреса</translation>
    </message>
    <message>
        <location filename="../transactionview.cpp" line="77"/>
        <source>Mined</source>
        <translation>Добуті</translation>
    </message>
    <message>
        <location filename="../transactionview.cpp" line="286"/>
        <source>Amount</source>
        <translation>Кількість</translation>
    </message>
    <message>
        <location filename="../transactionview.cpp" line="60"/>
        <source>This year</source>
        <translation>Цього року</translation>
    </message>
    <message>
        <location filename="../transactionview.cpp" line="72"/>
        <source>Received with</source>
        <translation>Отримані на</translation>
    </message>
    <message>
        <location filename="../transactionview.cpp" line="74"/>
        <source>Sent to</source>
        <translation>Відправлені на</translation>
    </message>
    <message>
        <location filename="../transactionview.cpp" line="124"/>
        <source>Copy address</source>
        <translation>Скопіювати адресу</translation>
    </message>
    <message>
<<<<<<< HEAD
        <location filename="../transactionview.cpp" line="125"/>
        <source>Copy label</source>
        <translation>Скопіювати мітку</translation>
    </message>
    <message>
        <location filename="../transactionview.cpp" line="126"/>
        <source>Copy amount</source>
        <translation>Копіювати кількість</translation>
=======
        <location filename="../transactionview.cpp" line="127"/>
        <source>Edit label</source>
        <translation>Редагувати мітку</translation>
>>>>>>> fc1cd74b
    </message>
    <message>
        <location filename="../transactionview.cpp" line="128"/>
        <source>Show details...</source>
        <translation>Показати деталі...</translation>
    </message>
    <message>
<<<<<<< HEAD
        <location filename="../transactionview.cpp" line="280"/>
        <source>Date</source>
        <translation>Дата</translation>
    </message>
    <message>
        <location filename="../transactionview.cpp" line="283"/>
        <source>Address</source>
        <translation>Адреса</translation>
    </message>
    <message>
        <location filename="../transactionview.cpp" line="284"/>
        <source>Amount</source>
        <translation>Кількість</translation>
    </message>
    <message>
        <location filename="../transactionview.cpp" line="289"/>
        <source>Error exporting</source>
        <translation>Помилка експорту</translation>
    </message>
    <message>
        <location filename="../transactionview.cpp" line="392"/>
        <source>to</source>
        <translation>до</translation>
=======
        <location filename="../transactionview.cpp" line="56"/>
        <source>Today</source>
        <translation>Сьогодні</translation>
    </message>
    <message>
        <location filename="../transactionview.cpp" line="59"/>
        <source>Last month</source>
        <translation>Минулого місяця</translation>
    </message>
    <message>
        <location filename="../transactionview.cpp" line="61"/>
        <source>Range...</source>
        <translation>Проміжок</translation>
    </message>
    <message>
        <location filename="../transactionview.cpp" line="284"/>
        <source>Label</source>
        <translation>Мітка</translation>
    </message>
    <message>
        <location filename="../transactionview.cpp" line="76"/>
        <source>To yourself</source>
        <translation>Відправлені собі</translation>
    </message>
    <message>
        <location filename="../transactionview.cpp" line="78"/>
        <source>Other</source>
        <translation>Інше</translation>
    </message>
    <message>
        <location filename="../transactionview.cpp" line="281"/>
        <source>Confirmed</source>
        <translation>Підтверджені</translation>
>>>>>>> fc1cd74b
    </message>
</context>
<context>
    <name>WalletModel</name>
    <message>
        <location filename="../walletmodel.cpp" line="145"/>
        <source>Sending...</source>
        <translation>Відправка...</translation>
    </message>
</context>
<context>
    <name>bitcoin-core</name>
    <message>
        <location filename="../bitcoinstrings.cpp" line="9"/>
        <source>Usage:</source>
        <translation>Вкористання:</translation>
    </message>
    <message>
<<<<<<< HEAD
        <location filename="../bitcoinstrings.cpp" line="72"/>
=======
        <location filename="../bitcoinstrings.cpp" line="27"/>
        <source>Don&apos;t find peers using internet relay chat
</source>
        <translation type="unfinished"></translation>
    </message>
    <message>
        <location filename="../bitcoinstrings.cpp" line="64"/>
>>>>>>> fc1cd74b
        <source>Cannot obtain a lock on data directory %s.  Bitcoin is probably already running.</source>
        <translation>Неможливо встановити блокування на робочий каталог %s.  Можливо, гаманець вже запущено.</translation>
    </message>
    <message>
<<<<<<< HEAD
        <location filename="../bitcoinstrings.cpp" line="77"/>
        <source>Loading block index...</source>
        <translation>Завантаження індексу блоків...</translation>
=======
        <location filename="../bitcoinstrings.cpp" line="67"/>
        <source>Loading addresses...</source>
        <translation>Завантаження адрес...</translation>
    </message>
    <message>
        <location filename="../bitcoinstrings.cpp" line="78"/>
        <source>Done loading</source>
        <translation>Завантаження завершене</translation>
    </message>
    <message>
        <location filename="../bitcoinstrings.cpp" line="8"/>
        <source>Bitcoin version</source>
        <translation>Версія</translation>
>>>>>>> fc1cd74b
    </message>
    <message>
        <location filename="../bitcoinstrings.cpp" line="79"/>
        <source>Loading wallet...</source>
        <translation>Завантаження гаманця...</translation>
    </message>
    <message>
<<<<<<< HEAD
        <location filename="../bitcoinstrings.cpp" line="87"/>
        <source>Rescanning...</source>
        <translation>Сканування...</translation>
    </message>
    <message>
        <location filename="../bitcoinstrings.cpp" line="90"/>
=======
        <location filename="../bitcoinstrings.cpp" line="80"/>
>>>>>>> fc1cd74b
        <source>Invalid amount for -paytxfee=&lt;amount&gt;</source>
        <translation>Помилка у величині комісії</translation>
    </message>
    <message>
        <location filename="../bitcoinstrings.cpp" line="96"/>
        <source>Unable to bind to port %d on this computer.  Bitcoin is probably already running.</source>
        <translation>Неможливо прив’язати до порту %d на цьому комп’ютері.  Молживо гаманець вже запущено.</translation>
    </message>
    <message>
<<<<<<< HEAD
        <location filename="../bitcoinstrings.cpp" line="102"/>
=======
        <location filename="../bitcoinstrings.cpp" line="89"/>
        <source>Warning: Please check that your computer&apos;s date and time are correct.  If your clock is wrong Bitcoin will not work properly.</source>
        <translation>Увага: будь ласка, перевірте дату і час на свому комп’ютері.  Якщо ваш годинник йде неправильно, Bitcoin може працювати некоректно.</translation>
    </message>
    <message>
        <location filename="../bitcoinstrings.cpp" line="79"/>
        <source>Invalid -proxy address</source>
        <translation>Помилка в адресі проксі-сервера</translation>
    </message>
    <message>
        <location filename="../bitcoinstrings.cpp" line="81"/>
        <source>Warning: -paytxfee is set very high.  This is the transaction fee you will pay if you send a transaction.</source>
        <translation>Увага: встановлено занадто велику комісію (-paytxfee).  Комісія зніматиметься кожен раз коли ви проводитимете перекази.</translation>
    </message>
    <message>
        <location filename="../bitcoinstrings.cpp" line="85"/>
        <source>Warning: Disk space is low</source>
        <translation>Увага: На диску мало вільного місця</translation>
    </message>
    <message>
        <location filename="../bitcoinstrings.cpp" line="77"/>
        <source>Rescanning...</source>
        <translation>Сканування...</translation>
    </message>
    <message>
        <location filename="../bitcoinstrings.cpp" line="69"/>
        <source>Loading block index...</source>
        <translation>Завантаження індексу блоків...</translation>
    </message>
    <message>
        <location filename="../bitcoinstrings.cpp" line="92"/>
>>>>>>> fc1cd74b
        <source>beta</source>
        <translation>бета</translation>
    </message>
    <message>
<<<<<<< HEAD
=======
        <location filename="../bitcoinstrings.cpp" line="10"/>
        <source>Send command to -server or bitcoind
</source>
        <translation>Відправити команду серверу -server чи демону
</translation>
    </message>
    <message>
        <location filename="../bitcoinstrings.cpp" line="11"/>
        <source>List commands
</source>
        <translation>Список команд
</translation>
    </message>
    <message>
>>>>>>> fc1cd74b
        <location filename="../bitcoinstrings.cpp" line="12"/>
        <source>Get help for a command</source>
        <translation>Отримати довідку по команді
</translation>
    </message>
    <message>
        <location filename="../bitcoinstrings.cpp" line="13"/>
        <source>Options:</source>
        <translation>Параметри:
</translation>
    </message>
    <message>
        <location filename="../bitcoinstrings.cpp" line="14"/>
        <source>Specify configuration file (default: bitcoin.conf)</source>
        <translation>Вкажіть файл конфігурації (за промовчуванням: bitcoin.conf)
</translation>
    </message>
    <message>
        <location filename="../bitcoinstrings.cpp" line="15"/>
        <source>Specify pid file (default: bitcoind.pid)</source>
        <translation>Вкажіть pid-файл (за промовчуванням: bitcoind.pid)
</translation>
    </message>
    <message>
        <location filename="../bitcoinstrings.cpp" line="16"/>
        <source>Generate coins</source>
        <translation>Генерувати монети
</translation>
    </message>
    <message>
        <location filename="../bitcoinstrings.cpp" line="17"/>
        <source>Don&apos;t generate coins</source>
        <translation>Не генерувати монети
</translation>
    </message>
    <message>
        <location filename="../bitcoinstrings.cpp" line="19"/>
        <source>Show splash screen on startup (default: 1)</source>
        <translation type="unfinished"></translation>
    </message>
    <message>
        <location filename="../bitcoinstrings.cpp" line="20"/>
        <source>Specify data directory</source>
        <translation>Вкажіть робочий каталог
</translation>
    </message>
    <message>
        <location filename="../bitcoinstrings.cpp" line="21"/>
        <source>Set database cache size in megabytes (default: 25)</source>
        <translation type="unfinished"></translation>
    </message>
    <message>
        <location filename="../bitcoinstrings.cpp" line="22"/>
        <source>Specify connection timeout (in milliseconds)</source>
        <translation>Вкажіть таймаут з’єднання (в мілісекундах)
</translation>
    </message>
    <message>
        <location filename="../bitcoinstrings.cpp" line="29"/>
        <source>Find peers using internet relay chat (default: 0)</source>
        <translation type="unfinished"></translation>
    </message>
    <message>
        <location filename="../bitcoinstrings.cpp" line="30"/>
        <source>Accept connections from outside (default: 1)</source>
        <translation type="unfinished"></translation>
    </message>
    <message>
        <location filename="../bitcoinstrings.cpp" line="31"/>
        <source>Set language, for example &quot;de_DE&quot; (default: system locale)</source>
        <translation type="unfinished"></translation>
    </message>
    <message>
        <location filename="../bitcoinstrings.cpp" line="32"/>
        <source>Find peers using DNS lookup (default: 1)</source>
        <translation type="unfinished"></translation>
    </message>
    <message>
        <location filename="../bitcoinstrings.cpp" line="54"/>
        <source>Execute command when the best block changes (%s in cmd is replaced by block hash)</source>
        <translation type="unfinished"></translation>
    </message>
    <message>
        <location filename="../bitcoinstrings.cpp" line="57"/>
        <source>Upgrade wallet to latest format</source>
        <translation type="unfinished"></translation>
    </message>
    <message>
<<<<<<< HEAD
        <location filename="../bitcoinstrings.cpp" line="60"/>
        <source>How many blocks to check at startup (default: 2500, 0 = all)</source>
        <translation type="unfinished"></translation>
    </message>
    <message>
        <location filename="../bitcoinstrings.cpp" line="61"/>
        <source>How thorough the block verification is (0-6, default: 1)</source>
        <translation type="unfinished"></translation>
=======
        <location filename="../bitcoinstrings.cpp" line="28"/>
        <source>Don&apos;t accept connections from outside
</source>
        <translation>Не приймати підключення ззовні
</translation>
>>>>>>> fc1cd74b
    </message>
    <message>
        <location filename="../bitcoinstrings.cpp" line="84"/>
        <source>Cannot downgrade wallet</source>
        <translation type="unfinished"></translation>
    </message>
    <message>
        <location filename="../bitcoinstrings.cpp" line="85"/>
        <source>Cannot initialize keypool</source>
        <translation type="unfinished"></translation>
    </message>
    <message>
        <location filename="../bitcoinstrings.cpp" line="86"/>
        <source>Cannot write default address</source>
        <translation type="unfinished"></translation>
    </message>
    <message>
        <location filename="../bitcoinstrings.cpp" line="89"/>
        <source>Invalid -proxy address</source>
        <translation>Помилка в адресі проксі-сервера</translation>
    </message>
    <message>
        <location filename="../bitcoinstrings.cpp" line="25"/>
        <source>Listen for connections on &lt;port&gt; (default: 8333 or testnet: 18333)</source>
        <translation>Чекати на з&apos;єднання на порту (по замовченню 8333 або тестова мережа 18333)</translation>
    </message>
    <message>
        <location filename="../bitcoinstrings.cpp" line="26"/>
        <source>Maintain at most &lt;n&gt; connections to peers (default: 125)</source>
        <translation>Підтримувати не більше &lt;n&gt; зв&apos;язків з колегами (за замовчуванням: 125)</translation>
    </message>
    <message>
        <location filename="../bitcoinstrings.cpp" line="33"/>
        <source>Threshold for disconnecting misbehaving peers (default: 100)</source>
        <translation>Поріг відключення неправильно підєднаних пірів (за замовчуванням: 100)</translation>
    </message>
    <message>
        <location filename="../bitcoinstrings.cpp" line="34"/>
        <source>Number of seconds to keep misbehaving peers from reconnecting (default: 86400)</source>
        <translation>Максимальній розмір вхідного буферу на одне з&apos;єднання (за замовчуванням 86400)</translation>
    </message>
    <message>
        <location filename="../bitcoinstrings.cpp" line="18"/>
        <source>Start minimized</source>
        <translation>Запускати згорнутим
</translation>
    </message>
    <message>
        <location filename="../bitcoinstrings.cpp" line="42"/>
        <source>Accept command line and JSON-RPC commands</source>
        <translation>Приймати команди із командного рядка та команди JSON-RPC
</translation>
    </message>
    <message>
        <location filename="../bitcoinstrings.cpp" line="23"/>
        <source>Connect through socks4 proxy</source>
        <translation>Підключитись через SOCKS4-проксі
</translation>
    </message>
    <message>
        <location filename="../bitcoinstrings.cpp" line="24"/>
        <source>Allow DNS lookups for addnode and connect</source>
        <translation>Дозволити пошук в DNS для команд «addnode» і «connect»
</translation>
    </message>
    <message>
        <location filename="../bitcoinstrings.cpp" line="41"/>
        <source>Fee per KB to add to transactions you send</source>
        <translation>Комісія за Кб
</translation>
    </message>
    <message>
        <location filename="../bitcoinstrings.cpp" line="47"/>
        <source>Send trace/debug info to console instead of debug.log file</source>
        <translation>Відсилаті налагоджувальну інформацію на консоль, а не у файл debug.log</translation>
    </message>
    <message>
        <location filename="../bitcoinstrings.cpp" line="49"/>
        <source>Username for JSON-RPC connections</source>
        <translation>Ім’я користувача для JSON-RPC-з’єднань
</translation>
    </message>
    <message>
        <location filename="../bitcoinstrings.cpp" line="65"/>
        <source>Use OpenSSL (https) for JSON-RPC connections</source>
        <translation>Використовувати OpenSSL (https) для JSON-RPC-з’єднань
</translation>
    </message>
    <message>
        <location filename="../bitcoinstrings.cpp" line="67"/>
        <source>Server private key (default: server.pem)</source>
        <translation>Закритий ключ сервера (за промовчуванням: server.pem)
</translation>
    </message>
    <message>
        <location filename="../bitcoinstrings.cpp" line="68"/>
        <source>Acceptable ciphers (default: TLSv1+HIGH:!SSLv2:!aNULL:!eNULL:!AH:!3DES:@STRENGTH)</source>
        <translation>Допустимі шифри (за промовчуванням: TLSv1+HIGH:!SSLv2:!aNULL:!eNULL:!AH:!3DES:@STRENGTH)
</translation>
    </message>
    <message>
        <location filename="../bitcoinstrings.cpp" line="28"/>
        <source>Connect only to the specified node</source>
        <translation>Підключитись лише до вказаного вузла
</translation>
    </message>
    <message>
        <location filename="../bitcoinstrings.cpp" line="80"/>
        <source>Error loading wallet.dat: Wallet corrupted</source>
        <translation>Помилка при завантаженні wallet.dat: Гаманець пошкоджено      </translation>
    </message>
    <message>
        <location filename="../bitcoinstrings.cpp" line="82"/>
        <source>Wallet needed to be rewritten: restart Bitcoin to complete</source>
        <translation>Потрібно перезаписати гаманець: перезапустіть Біткоін-клієнт для завершення</translation>
    </message>
    <message>
<<<<<<< HEAD
        <location filename="../bitcoinstrings.cpp" line="71"/>
        <source>This help message</source>
        <translation>Дана довідка
</translation>
    </message>
    <message>
        <location filename="../bitcoinstrings.cpp" line="88"/>
        <source>Done loading</source>
        <translation>Завантаження завершене</translation>
    </message>
    <message>
        <location filename="../bitcoinstrings.cpp" line="94"/>
        <source>Error: CreateThread(StartNode) failed</source>
        <translation>Помилка: CreateThread(StartNode) дала збій</translation>
    </message>
    <message>
        <location filename="../bitcoinstrings.cpp" line="99"/>
        <source>Warning: Please check that your computer&apos;s date and time are correct.  If your clock is wrong Bitcoin will not work properly.</source>
        <translation>Увага: будь ласка, перевірте дату і час на свому комп’ютері.  Якщо ваш годинник йде неправильно, Bitcoin може працювати некоректно.</translation>
    </message>
    <message>
        <location filename="../bitcoinstrings.cpp" line="8"/>
        <source>Bitcoin version</source>
        <translation>Версія</translation>
    </message>
    <message>
        <location filename="../bitcoinstrings.cpp" line="10"/>
        <source>Send command to -server or bitcoind</source>
        <translation>Відправити команду серверу -server чи демону
</translation>
    </message>
    <message>
        <location filename="../bitcoinstrings.cpp" line="11"/>
        <source>List commands</source>
        <translation>Список команд
</translation>
    </message>
    <message>
        <location filename="../bitcoinstrings.cpp" line="75"/>
        <source>Loading addresses...</source>
        <translation>Завантаження адрес...</translation>
    </message>
    <message>
        <location filename="../bitcoinstrings.cpp" line="91"/>
        <source>Warning: -paytxfee is set very high.  This is the transaction fee you will pay if you send a transaction.</source>
        <translation>Увага: встановлено занадто велику комісію (-paytxfee).  Комісія зніматиметься кожен раз коли ви проводитимете перекази.</translation>
    </message>
    <message>
        <location filename="../bitcoinstrings.cpp" line="95"/>
        <source>Warning: Disk space is low</source>
        <translation>Увага: На диску мало вільного місця</translation>
    </message>
    <message>
        <location filename="../bitcoinstrings.cpp" line="27"/>
        <source>Add a node to connect to and attempt to keep the connection open</source>
        <translation type="unfinished">Додати вузол для підключення and attempt to keep the connection open</translation>
    </message>
    <message>
        <location filename="../bitcoinstrings.cpp" line="37"/>
        <source>Maximum per-connection receive buffer, &lt;n&gt;*1000 bytes (default: 10000)</source>
        <translation>Максимальоий буфер , &lt;n&gt; * 1000 байт (за умовчанням: 10000)</translation>
    </message>
    <message>
        <location filename="../bitcoinstrings.cpp" line="38"/>
        <source>Maximum per-connection send buffer, &lt;n&gt;*1000 bytes (default: 10000)</source>
        <translation>Максимальній розмір виіхідного буферу на одне з&apos;єднання (за замовчуванням 10000)</translation>
    </message>
    <message>
        <location filename="../bitcoinstrings.cpp" line="39"/>
        <source>Use Universal Plug and Play to map the listening port (default: 1)</source>
        <translation type="unfinished">Намагатись використовувати UPnP для відображення порту що прослуховується на роутері (default: 1)</translation>
    </message>
    <message>
        <location filename="../bitcoinstrings.cpp" line="40"/>
        <source>Use Universal Plug and Play to map the listening port (default: 0)</source>
        <translation type="unfinished">Намагатись використовувати UPnP для відображення порту що прослуховується на роутері (default: 0)</translation>
    </message>
    <message>
        <location filename="../bitcoinstrings.cpp" line="43"/>
        <source>Run in the background as a daemon and accept commands</source>
=======
        <location filename="../bitcoinstrings.cpp" line="41"/>
        <source>Run in the background as a daemon and accept commands
</source>
>>>>>>> fc1cd74b
        <translation>Запустити в фоновому режимі (як демон) та приймати команди
</translation>
    </message>
    <message>
        <location filename="../bitcoinstrings.cpp" line="44"/>
        <source>Use the test network</source>
        <translation>Використовувати тестову мережу
</translation>
    </message>
    <message>
        <location filename="../bitcoinstrings.cpp" line="45"/>
        <source>Output extra debugging information</source>
        <translation>Виводити більше налагоджувальної інформації</translation>
    </message>
    <message>
        <location filename="../bitcoinstrings.cpp" line="46"/>
        <source>Prepend debug output with timestamp</source>
        <translation>Доповнювати налагоджувальний вивід відміткою часу</translation>
    </message>
    <message>
        <location filename="../bitcoinstrings.cpp" line="48"/>
        <source>Send trace/debug info to debugger</source>
        <translation>Відсилаті налагоджувальну інформацію до налагоджувача</translation>
    </message>
    <message>
        <location filename="../bitcoinstrings.cpp" line="50"/>
        <source>Password for JSON-RPC connections</source>
        <translation>Пароль для JSON-RPC-з’єднань
</translation>
    </message>
    <message>
        <location filename="../bitcoinstrings.cpp" line="51"/>
        <source>Listen for JSON-RPC connections on &lt;port&gt; (default: 8332)</source>
        <translation>Прослуховувати &lt;port&gt; для JSON-RPC-з’єднань (за промовчуванням: 8332)
</translation>
    </message>
    <message>
        <location filename="../bitcoinstrings.cpp" line="52"/>
        <source>Allow JSON-RPC connections from specified IP address</source>
        <translation>Дозволити JSON-RPC-з’єднання з вказаної IP-адреси
</translation>
    </message>
    <message>
        <location filename="../bitcoinstrings.cpp" line="53"/>
        <source>Send commands to node running on &lt;ip&gt; (default: 127.0.0.1)</source>
        <translation>Відправляти команди на вузол, запущений на &lt;ip&gt; (за промовчуванням: 127.0.0.1)
</translation>
    </message>
    <message>
        <location filename="../bitcoinstrings.cpp" line="58"/>
        <source>Set key pool size to &lt;n&gt; (default: 100)</source>
        <translation>Встановити розмір пулу ключів &lt;n&gt; (за промовчуванням: 100)
</translation>
    </message>
    <message>
        <location filename="../bitcoinstrings.cpp" line="59"/>
        <source>Rescan the block chain for missing wallet transactions</source>
        <translation>Пересканувати ланцюжок блоків, в пошуку втрачених переказів
</translation>
    </message>
    <message>
        <location filename="../bitcoinstrings.cpp" line="62"/>
        <source>
SSL options: (see the Bitcoin Wiki for SSL setup instructions)</source>
        <translation>
Параметри SSL: (див. Bitcoin Wiki)
</translation>
    </message>
    <message>
        <location filename="../bitcoinstrings.cpp" line="66"/>
        <source>Server certificate file (default: server.cert)</source>
        <translation>Сертифікату сервера (за промовчуванням: server.cert)
</translation>
    </message>
    <message>
        <location filename="../bitcoinstrings.cpp" line="76"/>
        <source>Error loading addr.dat</source>
        <translation>Помилка при завантаженні addr.dat</translation>
    </message>
    <message>
        <location filename="../bitcoinstrings.cpp" line="78"/>
        <source>Error loading blkindex.dat</source>
        <translation>Помилка при завантаженні blkindex.dat </translation>
    </message>
    <message>
        <location filename="../bitcoinstrings.cpp" line="81"/>
        <source>Error loading wallet.dat: Wallet requires newer version of Bitcoin</source>
        <translation>Помилка при завантаженні wallet.dat: Гаманець потребує новішої версії Біткоін-клієнта</translation>
    </message>
    <message>
        <location filename="../bitcoinstrings.cpp" line="83"/>
        <source>Error loading wallet.dat</source>
        <translation>Помилка при завантаженні wallet.dat</translation>
    </message>
</context>
</TS><|MERGE_RESOLUTION|>--- conflicted
+++ resolved
@@ -70,6 +70,16 @@
         <translation>&amp;Копіювати</translation>
     </message>
     <message>
+        <location filename="../forms/addressbookpage.ui" line="85"/>
+        <source>Show &amp;QR Code</source>
+        <translation>Показати QR-&amp;Код</translation>
+    </message>
+    <message>
+        <location filename="../forms/addressbookpage.ui" line="99"/>
+        <source>&amp;Sign Message</source>
+        <translation>&amp;Підписати повідомлення</translation>
+    </message>
+    <message>
         <location filename="../forms/addressbookpage.ui" line="96"/>
         <source>Sign a message to prove you own this address</source>
         <translation>Підпишіть повідомлення щоб довести, що ви є власником цієї адреси</translation>
@@ -85,55 +95,45 @@
         <translation>&amp;Видалити</translation>
     </message>
     <message>
-        <location filename="../forms/addressbookpage.ui" line="99"/>
-        <source>&amp;Sign Message</source>
-        <translation>&amp;Підписати повідомлення</translation>
-    </message>
-    <message>
-        <location filename="../forms/addressbookpage.ui" line="85"/>
-        <source>Show &amp;QR Code</source>
-        <translation>Показати QR-&amp;Код</translation>
+        <location filename="../addressbookpage.cpp" line="61"/>
+        <source>Copy address</source>
+        <translation>Скопіювати адресу</translation>
+    </message>
+    <message>
+        <location filename="../addressbookpage.cpp" line="62"/>
+        <source>Copy label</source>
+        <translation>Скопіювати мітку</translation>
+    </message>
+    <message>
+        <location filename="../addressbookpage.cpp" line="63"/>
+        <source>Edit</source>
+        <translation>Редагувати</translation>
+    </message>
+    <message>
+        <location filename="../addressbookpage.cpp" line="64"/>
+        <source>Delete</source>
+        <translation>Видалити</translation>
+    </message>
+    <message>
+        <location filename="../addressbookpage.cpp" line="279"/>
+        <source>Comma separated file (*.csv)</source>
+        <translation>Файли відділені комами (*.csv)</translation>
+    </message>
+    <message>
+        <location filename="../addressbookpage.cpp" line="292"/>
+        <source>Could not write to file %1.</source>
+        <translation>Неможливо записати у файл %1.</translation>
+    </message>
+    <message>
+        <location filename="../addressbookpage.cpp" line="292"/>
+        <source>Error exporting</source>
+        <translation>Помилка при експортуванні</translation>
     </message>
     <message>
         <location filename="../addressbookpage.cpp" line="278"/>
         <source>Export Address Book Data</source>
         <translation>Експортувати адресну книгу</translation>
     </message>
-    <message>
-        <location filename="../addressbookpage.cpp" line="279"/>
-        <source>Comma separated file (*.csv)</source>
-        <translation>Файли відділені комами (*.csv)</translation>
-    </message>
-    <message>
-        <location filename="../addressbookpage.cpp" line="292"/>
-        <source>Could not write to file %1.</source>
-        <translation>Неможливо записати у файл %1.</translation>
-    </message>
-    <message>
-        <location filename="../addressbookpage.cpp" line="63"/>
-        <source>Edit</source>
-        <translation>Редагувати</translation>
-    </message>
-    <message>
-        <location filename="../addressbookpage.cpp" line="61"/>
-        <source>Copy address</source>
-        <translation>Скопіювати адресу</translation>
-    </message>
-    <message>
-        <location filename="../addressbookpage.cpp" line="62"/>
-        <source>Copy label</source>
-        <translation>Скопіювати мітку</translation>
-    </message>
-    <message>
-        <location filename="../addressbookpage.cpp" line="64"/>
-        <source>Delete</source>
-        <translation>Видалити</translation>
-    </message>
-    <message>
-        <location filename="../addressbookpage.cpp" line="292"/>
-        <source>Error exporting</source>
-        <translation>Помилка при експортуванні</translation>
-    </message>
 </context>
 <context>
     <name>AddressTableModel</name>
@@ -143,60 +143,37 @@
         <translation>Назва</translation>
     </message>
     <message>
+        <location filename="../addresstablemodel.cpp" line="78"/>
+        <source>Address</source>
+        <translation>Адреса</translation>
+    </message>
+    <message>
         <location filename="../addresstablemodel.cpp" line="114"/>
         <source>(no label)</source>
         <translation>(немає назви)</translation>
     </message>
-    <message>
-        <location filename="../addresstablemodel.cpp" line="78"/>
-        <source>Address</source>
-        <translation>Адреса</translation>
-    </message>
 </context>
 <context>
     <name>AskPassphraseDialog</name>
     <message>
+        <location filename="../askpassphrasedialog.cpp" line="55"/>
+        <source>Enter the old and new passphrase to the wallet.</source>
+        <translation>Ввести старий та новий паролі для гаманця.</translation>
+    </message>
+    <message>
+        <location filename="../forms/askpassphrasedialog.ui" line="47"/>
+        <source>Enter passphrase</source>
+        <translation>Введіть пароль</translation>
+    </message>
+    <message>
         <location filename="../forms/askpassphrasedialog.ui" line="61"/>
         <source>New passphrase</source>
         <translation>Новий пароль</translation>
     </message>
     <message>
-<<<<<<< HEAD
         <location filename="../forms/askpassphrasedialog.ui" line="75"/>
         <source>Repeat new passphrase</source>
         <translation>Повторіть пароль</translation>
-=======
-        <location filename="../forms/askpassphrasedialog.ui" line="61"/>
-        <source>New passphrase</source>
-        <translation>Новий пароль</translation>
->>>>>>> fc1cd74b
-    </message>
-    <message>
-        <location filename="../askpassphrasedialog.cpp" line="51"/>
-        <source>Decrypt wallet</source>
-        <translation>Дешифрувати гаманець</translation>
-    </message>
-    <message>
-<<<<<<< HEAD
-        <location filename="../askpassphrasedialog.cpp" line="43"/>
-        <source>Unlock wallet</source>
-        <translation>Розблокувати гаманець</translation>
-=======
-        <location filename="../askpassphrasedialog.cpp" line="125"/>
-        <location filename="../askpassphrasedialog.cpp" line="173"/>
-        <source>The supplied passphrases do not match.</source>
-        <translation>Введені паролі не співпадають.</translation>
-    </message>
-    <message>
-        <location filename="../askpassphrasedialog.cpp" line="136"/>
-        <source>Wallet unlock failed</source>
-        <translation>Не вдалося розблокувати гаманець</translation>
-    </message>
-    <message>
-        <location filename="../askpassphrasedialog.cpp" line="112"/>
-        <source>Bitcoin will close now to finish the encryption process. Remember that encrypting your wallet cannot fully protect your bitcoins from being stolen by malware infecting your computer.</source>
-        <translation>Біткоін-клієнт буде закрито для завершення процесу шифрування. Пам’ятайте, що шифрування гаманця не може повністю захистити ваші біткоіни від кражі, у випадку якщо ваш комп’ютер буде інфіковано шкідливими програмами.</translation>
->>>>>>> fc1cd74b
     </message>
     <message>
         <location filename="../forms/askpassphrasedialog.ui" line="26"/>
@@ -204,72 +181,52 @@
         <translation>Діалог</translation>
     </message>
     <message>
-        <location filename="../askpassphrasedialog.cpp" line="118"/>
-        <source>Wallet encryption failed due to an internal error. Your wallet was not encrypted.</source>
-        <translation>Виникла помилка під час шифрування гаманця. Ваш гаманець не було зашифровано.</translation>
-    </message>
-    <message>
-        <location filename="../forms/askpassphrasedialog.ui" line="94"/>
-        <source>TextLabel</source>
-        <translation>Текстова мітка</translation>
-    </message>
-    <message>
-        <location filename="../forms/askpassphrasedialog.ui" line="94"/>
-        <source>TextLabel</source>
-        <translation>Текстова мітка</translation>
-    </message>
-    <message>
-        <location filename="../askpassphrasedialog.cpp" line="38"/>
-        <source>This operation needs your wallet passphrase to unlock the wallet.</source>
-        <translation>Ця операція потребує пароль для розблокування гаманця.</translation>
-    </message>
-    <message>
-<<<<<<< HEAD
-        <location filename="../askpassphrasedialog.cpp" line="51"/>
-        <source>Decrypt wallet</source>
-        <translation>Дешифрувати гаманець</translation>
-=======
-        <location filename="../askpassphrasedialog.cpp" line="46"/>
-        <source>This operation needs your wallet passphrase to decrypt the wallet.</source>
-        <translation>Ця операція потребує пароль для дешифрування гаманця.</translation>
->>>>>>> fc1cd74b
-    </message>
-    <message>
-        <location filename="../askpassphrasedialog.cpp" line="55"/>
-        <source>Enter the old and new passphrase to the wallet.</source>
-        <translation>Ввести старий та новий паролі для гаманця.</translation>
-    </message>
-    <message>
-        <location filename="../askpassphrasedialog.cpp" line="34"/>
-        <source>Enter the new passphrase to the wallet.&lt;br/&gt;Please use a passphrase of &lt;b&gt;10 or more random characters&lt;/b&gt;, or &lt;b&gt;eight or more words&lt;/b&gt;.</source>
-        <translation>Введіть новий пароль для гаманця.&lt;br/&gt;Будь ласка, використовуйте паролі що містять &lt;b&gt; як мінімум 10 випадкових символів &lt;/b&gt; або &lt;b&gt; як мінімум 8 слів&lt;/b&gt;.</translation>
-    </message>
-    <message>
-        <location filename="../askpassphrasedialog.cpp" line="35"/>
-        <source>Encrypt wallet</source>
-        <translation>Зашифрувати гаманець</translation>
-    </message>
-    <message>
-<<<<<<< HEAD
-        <location filename="../askpassphrasedialog.cpp" line="54"/>
-        <source>Change passphrase</source>
-        <translation>Змінити пароль</translation>
-    </message>
-    <message>
-        <location filename="../askpassphrasedialog.cpp" line="46"/>
-        <source>This operation needs your wallet passphrase to decrypt the wallet.</source>
-        <translation>Ця операція потребує пароль для дешифрування гаманця.</translation>
+        <location filename="../askpassphrasedialog.cpp" line="137"/>
+        <location filename="../askpassphrasedialog.cpp" line="148"/>
+        <location filename="../askpassphrasedialog.cpp" line="167"/>
+        <source>The passphrase entered for the wallet decryption was incorrect.</source>
+        <translation>Введений пароль є невірним.</translation>
+    </message>
+    <message>
+        <location filename="../askpassphrasedialog.cpp" line="147"/>
+        <source>Wallet decryption failed</source>
+        <translation>Не вдалося розшифрувати гаманець</translation>
     </message>
     <message>
         <location filename="../askpassphrasedialog.cpp" line="111"/>
         <location filename="../askpassphrasedialog.cpp" line="160"/>
         <source>Wallet encrypted</source>
         <translation>Гаманець зашифровано</translation>
-=======
+    </message>
+    <message>
+        <location filename="../forms/askpassphrasedialog.ui" line="94"/>
+        <source>TextLabel</source>
+        <translation>Текстова мітка</translation>
+    </message>
+    <message>
+        <location filename="../askpassphrasedialog.cpp" line="51"/>
+        <source>Decrypt wallet</source>
+        <translation>Дешифрувати гаманець</translation>
+    </message>
+    <message>
+        <location filename="../askpassphrasedialog.cpp" line="38"/>
+        <source>This operation needs your wallet passphrase to unlock the wallet.</source>
+        <translation>Ця операція потребує пароль для розблокування гаманця.</translation>
+    </message>
+    <message>
+        <location filename="../askpassphrasedialog.cpp" line="136"/>
+        <source>Wallet unlock failed</source>
+        <translation>Не вдалося розблокувати гаманець</translation>
+    </message>
+    <message>
         <location filename="../askpassphrasedialog.cpp" line="43"/>
         <source>Unlock wallet</source>
         <translation>Розблокувати гаманець</translation>
->>>>>>> fc1cd74b
+    </message>
+    <message>
+        <location filename="../askpassphrasedialog.cpp" line="34"/>
+        <source>Enter the new passphrase to the wallet.&lt;br/&gt;Please use a passphrase of &lt;b&gt;10 or more random characters&lt;/b&gt;, or &lt;b&gt;eight or more words&lt;/b&gt;.</source>
+        <translation>Введіть новий пароль для гаманця.&lt;br/&gt;Будь ласка, використовуйте паролі що містять &lt;b&gt; як мінімум 10 випадкових символів &lt;/b&gt; або &lt;b&gt; як мінімум 8 слів&lt;/b&gt;.</translation>
     </message>
     <message>
         <location filename="../askpassphrasedialog.cpp" line="54"/>
@@ -277,9 +234,9 @@
         <translation>Змінити пароль</translation>
     </message>
     <message>
-        <location filename="../askpassphrasedialog.cpp" line="101"/>
-        <source>Confirm wallet encryption</source>
-        <translation>Підтвердити шифрування гаманця</translation>
+        <location filename="../askpassphrasedialog.cpp" line="118"/>
+        <source>Wallet encryption failed due to an internal error. Your wallet was not encrypted.</source>
+        <translation>Виникла помилка під час шифрування гаманця. Ваш гаманець не було зашифровано.</translation>
     </message>
     <message>
         <location filename="../askpassphrasedialog.cpp" line="117"/>
@@ -290,35 +247,11 @@
         <translation>Не вдалося зашифрувати гаманець</translation>
     </message>
     <message>
-<<<<<<< HEAD
-        <location filename="../askpassphrasedialog.cpp" line="136"/>
-        <source>Wallet unlock failed</source>
-        <translation>Не вдалося розблокувати гаманець</translation>
-=======
-        <location filename="../askpassphrasedialog.cpp" line="118"/>
-        <source>Wallet encryption failed due to an internal error. Your wallet was not encrypted.</source>
-        <translation>Виникла помилка під час шифрування гаманця. Ваш гаманець не було зашифровано.</translation>
->>>>>>> fc1cd74b
-    </message>
-    <message>
-        <location filename="../askpassphrasedialog.cpp" line="137"/>
-        <location filename="../askpassphrasedialog.cpp" line="148"/>
-        <location filename="../askpassphrasedialog.cpp" line="167"/>
-        <source>The passphrase entered for the wallet decryption was incorrect.</source>
-        <translation>Введений пароль є невірним.</translation>
-    </message>
-    <message>
-        <location filename="../askpassphrasedialog.cpp" line="147"/>
-        <source>Wallet decryption failed</source>
-        <translation>Не вдалося розшифрувати гаманець</translation>
-    </message>
-    <message>
-<<<<<<< HEAD
-        <location filename="../askpassphrasedialog.cpp" line="125"/>
-        <location filename="../askpassphrasedialog.cpp" line="173"/>
-        <source>The supplied passphrases do not match.</source>
-        <translation>Введені паролі не співпадають.</translation>
-=======
+        <location filename="../askpassphrasedialog.cpp" line="101"/>
+        <source>Confirm wallet encryption</source>
+        <translation>Підтвердити шифрування гаманця</translation>
+    </message>
+    <message>
         <location filename="../askpassphrasedialog.cpp" line="102"/>
         <source>WARNING: If you encrypt your wallet and lose your passphrase, you will &lt;b&gt;LOSE ALL OF YOUR BITCOINS&lt;/b&gt;!
 Are you sure you wish to encrypt your wallet?</source>
@@ -326,16 +259,9 @@
 Ви дійсно хочете зашифрувати свій гаманець?</translation>
     </message>
     <message>
-        <location filename="../askpassphrasedialog.cpp" line="111"/>
-        <location filename="../askpassphrasedialog.cpp" line="160"/>
-        <source>Wallet encrypted</source>
-        <translation>Гаманець зашифровано</translation>
->>>>>>> fc1cd74b
-    </message>
-    <message>
-        <location filename="../askpassphrasedialog.cpp" line="161"/>
-        <source>Wallet passphrase was successfully changed.</source>
-        <translation>Пароль було успішно змінено.</translation>
+        <location filename="../askpassphrasedialog.cpp" line="112"/>
+        <source>Bitcoin will close now to finish the encryption process. Remember that encrypting your wallet cannot fully protect your bitcoins from being stolen by malware infecting your computer.</source>
+        <translation>Біткоін-клієнт буде закрито для завершення процесу шифрування. Пам’ятайте, що шифрування гаманця не може повністю захистити ваші біткоіни від кражі, у випадку якщо ваш комп’ютер буде інфіковано шкідливими програмами.</translation>
     </message>
     <message>
         <location filename="../askpassphrasedialog.cpp" line="208"/>
@@ -344,310 +270,43 @@
         <translation>Увага: Ввімкнено Caps Lock</translation>
     </message>
     <message>
-        <location filename="../forms/askpassphrasedialog.ui" line="47"/>
-        <source>Enter passphrase</source>
-        <translation>Введіть пароль</translation>
+        <location filename="../askpassphrasedialog.cpp" line="35"/>
+        <source>Encrypt wallet</source>
+        <translation>Зашифрувати гаманець</translation>
+    </message>
+    <message>
+        <location filename="../askpassphrasedialog.cpp" line="46"/>
+        <source>This operation needs your wallet passphrase to decrypt the wallet.</source>
+        <translation>Ця операція потребує пароль для дешифрування гаманця.</translation>
+    </message>
+    <message>
+        <location filename="../askpassphrasedialog.cpp" line="161"/>
+        <source>Wallet passphrase was successfully changed.</source>
+        <translation>Пароль було успішно змінено.</translation>
+    </message>
+    <message>
+        <location filename="../askpassphrasedialog.cpp" line="125"/>
+        <location filename="../askpassphrasedialog.cpp" line="173"/>
+        <source>The supplied passphrases do not match.</source>
+        <translation>Введені паролі не співпадають.</translation>
     </message>
 </context>
 <context>
     <name>BitcoinGUI</name>
     <message>
-<<<<<<< HEAD
-        <location filename="../bitcoingui.cpp" line="211"/>
-        <source>&amp;Send coins</source>
-        <translation>В&amp;ідправити</translation>
-    </message>
-    <message>
-        <location filename="../bitcoingui.cpp" line="252"/>
-        <source>&amp;Export...</source>
-        <translation>&amp;Експорт...</translation>
-=======
-        <location filename="../bitcoingui.cpp" line="221"/>
-        <source>E&amp;xit</source>
-        <translation>&amp;Вихід</translation>
-    </message>
-    <message>
-        <location filename="../bitcoingui.cpp" line="239"/>
+        <location filename="../bitcoingui.cpp" line="255"/>
         <source>Encrypt or decrypt wallet</source>
         <translation>Зашифрувати чи розшифрувати гаманець</translation>
     </message>
     <message>
-        <location filename="../bitcoingui.cpp" line="226"/>
-        <source>Show information about Bitcoin</source>
-        <translation>Показати інформацію про Bitcoin</translation>
-    </message>
-    <message>
-        <location filename="../bitcoingui.cpp" line="242"/>
-        <source>Change the passphrase used for wallet encryption</source>
-        <translation>Змінити пароль, який використовується для шифрування гаманця</translation>
-    </message>
-    <message>
-        <location filename="../bitcoingui.cpp" line="228"/>
-        <source>About &amp;Qt</source>
-        <translation>&amp;Про Qt</translation>
->>>>>>> fc1cd74b
-    </message>
-    <message>
-        <location filename="../bitcoingui.cpp" line="251"/>
-        <source>Show the Bitcoin window</source>
-        <translation>Показати вікно гаманця</translation>
-    </message>
-    <message>
-<<<<<<< HEAD
-        <location filename="../bitcoingui.cpp" line="253"/>
-        <source>Export the data in the current tab to a file</source>
-        <translation>Експортувати дані з поточної вкладки в файл</translation>
-    </message>
-    <message>
-        <location filename="../bitcoingui.cpp" line="258"/>
-        <source>Backup wallet to another location</source>
-        <translation>Резервне копіювання гаманця в інше місце</translation>
-    </message>
-    <message>
-        <location filename="../bitcoingui.cpp" line="292"/>
-        <source>&amp;Settings</source>
-        <translation>&amp;Налаштування</translation>
-    </message>
-    <message>
-        <location filename="../bitcoingui.cpp" line="298"/>
-        <source>&amp;Help</source>
-        <translation>&amp;Довідка</translation>
-    </message>
-    <message>
-        <location filename="../bitcoingui.cpp" line="305"/>
-        <source>Tabs toolbar</source>
-        <translation>Панель вкладок</translation>
-    </message>
-    <message>
-        <location filename="../bitcoingui.cpp" line="73"/>
-        <source>Bitcoin Wallet</source>
-        <translation>Гаманець</translation>
-    </message>
-    <message>
-        <location filename="../bitcoingui.cpp" line="188"/>
-=======
-        <location filename="../bitcoingui.cpp" line="70"/>
-        <source>Bitcoin Wallet</source>
-        <translation>Гаманець</translation>
-    </message>
-    <message>
-        <location filename="../bitcoingui.cpp" line="142"/>
-        <source>Block chain synchronization in progress</source>
-        <translation>Відбувається синхронізація ланцюжка блоків...</translation>
-    </message>
-    <message>
-        <location filename="../bitcoingui.cpp" line="181"/>
->>>>>>> fc1cd74b
-        <source>Show general overview of wallet</source>
-        <translation>Показати загальний огляд гаманця</translation>
-    </message>
-    <message>
-        <location filename="../bitcoingui.cpp" line="193"/>
-        <source>&amp;Transactions</source>
-        <translation>Пе&amp;реклади</translation>
-    </message>
-    <message>
-        <location filename="../bitcoingui.cpp" line="194"/>
-        <source>Browse transaction history</source>
-        <translation>Переглянути історію переказів</translation>
-    </message>
-    <message>
-        <location filename="../bitcoingui.cpp" line="199"/>
-        <source>&amp;Address Book</source>
-        <translation>&amp;Адресна книга</translation>
-    </message>
-    <message>
-        <location filename="../bitcoingui.cpp" line="200"/>
-        <source>Edit the list of stored addresses and labels</source>
-        <translation>Редагувати список збережених адрес та міток</translation>
-    </message>
-    <message>
-        <location filename="../bitcoingui.cpp" line="205"/>
-        <source>&amp;Receive coins</source>
-        <translation>О&amp;тримати</translation>
-    </message>
-    <message>
-<<<<<<< HEAD
-        <location filename="../bitcoingui.cpp" line="206"/>
-        <source>Show the list of addresses for receiving payments</source>
-        <translation>Показати список адрес для отримання платежів</translation>
-    </message>
-    <message>
-        <location filename="../bitcoingui.cpp" line="212"/>
-=======
-        <location filename="../bitcoingui.cpp" line="204"/>
-        <source>&amp;Send coins</source>
-        <translation>В&amp;ідправити</translation>
-    </message>
-    <message>
-        <location filename="../bitcoingui.cpp" line="205"/>
->>>>>>> fc1cd74b
-        <source>Send coins to a bitcoin address</source>
-        <translation>Відправити монети на вказану адресу</translation>
-    </message>
-    <message>
-<<<<<<< HEAD
-        <location filename="../bitcoingui.cpp" line="237"/>
-        <source>E&amp;xit</source>
-        <translation>&amp;Вихід</translation>
-    </message>
-    <message>
-        <location filename="../bitcoingui.cpp" line="238"/>
-=======
-        <location filename="../bitcoingui.cpp" line="222"/>
->>>>>>> fc1cd74b
-        <source>Quit application</source>
-        <translation>Вийти</translation>
-    </message>
-    <message>
-<<<<<<< HEAD
         <location filename="../bitcoingui.cpp" line="242"/>
         <source>Show information about Bitcoin</source>
         <translation>Показати інформацію про Bitcoin</translation>
-=======
-        <location filename="../bitcoingui.cpp" line="225"/>
-        <source>&amp;About %1</source>
-        <translation>П&amp;ро %1</translation>
->>>>>>> fc1cd74b
-    </message>
-    <message>
-        <location filename="../bitcoingui.cpp" line="247"/>
-        <source>&amp;Options...</source>
-        <translation>&amp;Параметри...</translation>
-    </message>
-    <message>
-        <location filename="../bitcoingui.cpp" line="248"/>
-        <source>Modify configuration options for bitcoin</source>
-        <translation>Редагувати параметри</translation>
-    </message>
-    <message>
-        <location filename="../bitcoingui.cpp" line="250"/>
-        <source>Open &amp;Bitcoin</source>
-        <translation>Показати &amp;гаманець</translation>
-    </message>
-    <message>
-<<<<<<< HEAD
-        <location filename="../bitcoingui.cpp" line="254"/>
-        <source>&amp;Encrypt Wallet</source>
-        <translation>&amp;Шифрування гаманця</translation>
-    </message>
-    <message>
-        <location filename="../bitcoingui.cpp" line="255"/>
-        <source>Encrypt or decrypt wallet</source>
-        <translation>Зашифрувати чи розшифрувати гаманець</translation>
-    </message>
-    <message>
-        <location filename="../bitcoingui.cpp" line="146"/>
-        <location filename="../bitcoingui.cpp" line="478"/>
-        <source>Synchronizing with network...</source>
-        <translation>Синхронізація з мережею...</translation>
-    </message>
-    <message>
-        <location filename="../bitcoingui.cpp" line="149"/>
-        <source>Block chain synchronization in progress</source>
-        <translation>Відбувається синхронізація ланцюжка блоків...</translation>
-    </message>
-    <message>
-        <location filename="../bitcoingui.cpp" line="187"/>
-        <source>&amp;Overview</source>
-        <translation>&amp;Огляд</translation>
     </message>
     <message>
         <location filename="../bitcoingui.cpp" line="244"/>
         <source>About &amp;Qt</source>
         <translation>&amp;Про Qt</translation>
-    </message>
-    <message>
-        <location filename="../bitcoingui.cpp" line="245"/>
-=======
-        <location filename="../bitcoingui.cpp" line="229"/>
->>>>>>> fc1cd74b
-        <source>Show information about Qt</source>
-        <translation>Показати інформацію про Qt</translation>
-    </message>
-    <message>
-<<<<<<< HEAD
-        <location filename="../bitcoingui.cpp" line="806"/>
-        <source>Backup Wallet</source>
-        <translation>Резервне копіювання гаманця</translation>
-=======
-        <location filename="../bitcoingui.cpp" line="180"/>
-        <source>&amp;Overview</source>
-        <translation>&amp;Огляд</translation>
-    </message>
-    <message>
-        <location filename="../bitcoingui.cpp" line="264"/>
-        <source>&amp;File</source>
-        <translation>&amp;Файл</translation>
->>>>>>> fc1cd74b
-    </message>
-    <message>
-        <location filename="../bitcoingui.cpp" line="806"/>
-        <source>Wallet Data (*.dat)</source>
-        <translation>Дані гаманця (*.dat)</translation>
-    </message>
-    <message>
-<<<<<<< HEAD
-        <location filename="../bitcoingui.cpp" line="809"/>
-        <source>Backup Failed</source>
-        <translation>Резервне копіювання не вдалося</translation>
-=======
-        <location filename="../bitcoingui.cpp" line="199"/>
-        <source>Show the list of addresses for receiving payments</source>
-        <translation>Показати список адрес для отримання платежів</translation>
->>>>>>> fc1cd74b
-    </message>
-    <message>
-        <location filename="../bitcoingui.cpp" line="809"/>
-        <source>There was an error trying to save the wallet data to the new location.</source>
-        <translation>Виникла помилка при спробі зберегти гаманець в новому місці</translation>
-    </message>
-    <message>
-        <location filename="../bitcoingui.cpp" line="217"/>
-        <source>Sign &amp;message</source>
-        <translation>&amp;Підписати повідомлення</translation>
-    </message>
-    <message>
-        <location filename="../bitcoingui.cpp" line="218"/>
-        <source>Prove you control an address</source>
-        <translation>Доведіть, що це ваша адреса</translation>
-    </message>
-    <message>
-        <location filename="../bitcoingui.cpp" line="241"/>
-        <source>&amp;About %1</source>
-        <translation>П&amp;ро %1</translation>
-    </message>
-    <message>
-<<<<<<< HEAD
-        <location filename="../bitcoingui.cpp" line="316"/>
-        <source>Actions toolbar</source>
-        <translation>Панель дій</translation>
-=======
-        <location filename="../bitcoingui.cpp" line="236"/>
-        <source>&amp;Export...</source>
-        <translation>&amp;Експорт...</translation>
->>>>>>> fc1cd74b
-    </message>
-    <message>
-        <location filename="../bitcoingui.cpp" line="329"/>
-        <source>[testnet]</source>
-        <translation>[тестова мережа]</translation>
-    </message>
-    <message>
-<<<<<<< HEAD
-        <location filename="../bitcoingui.cpp" line="259"/>
-        <source>&amp;Change Passphrase</source>
-        <translation>Змінити парол&amp;ь</translation>
-    </message>
-    <message>
-        <location filename="../bitcoingui.cpp" line="260"/>
-        <source>Change the passphrase used for wallet encryption</source>
-        <translation>Змінити пароль, який використовується для шифрування гаманця</translation>
-=======
-        <location filename="../bitcoingui.cpp" line="241"/>
-        <source>&amp;Change Passphrase</source>
-        <translation>Змінити парол&amp;ь</translation>
->>>>>>> fc1cd74b
     </message>
     <message numerus="yes">
         <location filename="../bitcoingui.cpp" line="463"/>
@@ -659,25 +318,9 @@
         </translation>
     </message>
     <message>
-<<<<<<< HEAD
-        <location filename="../bitcoingui.cpp" line="283"/>
-        <source>&amp;File</source>
-        <translation>&amp;Файл</translation>
-=======
-        <location filename="../bitcoingui.cpp" line="273"/>
-        <source>&amp;Help</source>
-        <translation>&amp;Довідка</translation>
->>>>>>> fc1cd74b
-    </message>
-    <message>
         <location filename="../bitcoingui.cpp" line="501"/>
         <source>Downloaded %1 blocks of transaction history.</source>
         <translation>Завантажено %1 блоків історії транзакцій.</translation>
-    </message>
-    <message>
-        <location filename="../bitcoingui.cpp" line="288"/>
-        <source>Actions toolbar</source>
-        <translation>Панель дій</translation>
     </message>
     <message numerus="yes">
         <location filename="../bitcoingui.cpp" line="516"/>
@@ -689,29 +332,200 @@
         </translation>
     </message>
     <message>
-        <location filename="../bitcoingui.cpp" line="388"/>
+        <location filename="../bitcoingui.cpp" line="146"/>
+        <location filename="../bitcoingui.cpp" line="478"/>
+        <source>Synchronizing with network...</source>
+        <translation>Синхронізація з мережею...</translation>
+    </message>
+    <message>
+        <location filename="../bitcoingui.cpp" line="193"/>
+        <source>&amp;Transactions</source>
+        <translation>Пе&amp;реклади</translation>
+    </message>
+    <message>
+        <location filename="../bitcoingui.cpp" line="211"/>
+        <source>&amp;Send coins</source>
+        <translation>В&amp;ідправити</translation>
+    </message>
+    <message>
+        <location filename="../bitcoingui.cpp" line="305"/>
+        <source>Tabs toolbar</source>
+        <translation>Панель вкладок</translation>
+    </message>
+    <message>
+        <location filename="../bitcoingui.cpp" line="73"/>
+        <source>Bitcoin Wallet</source>
+        <translation>Гаманець</translation>
+    </message>
+    <message>
+        <location filename="../bitcoingui.cpp" line="149"/>
+        <source>Block chain synchronization in progress</source>
+        <translation>Відбувається синхронізація ланцюжка блоків...</translation>
+    </message>
+    <message>
+        <location filename="../bitcoingui.cpp" line="188"/>
+        <source>Show general overview of wallet</source>
+        <translation>Показати загальний огляд гаманця</translation>
+    </message>
+    <message>
+        <location filename="../bitcoingui.cpp" line="194"/>
+        <source>Browse transaction history</source>
+        <translation>Переглянути історію переказів</translation>
+    </message>
+    <message>
+        <location filename="../bitcoingui.cpp" line="199"/>
+        <source>&amp;Address Book</source>
+        <translation>&amp;Адресна книга</translation>
+    </message>
+    <message>
+        <location filename="../bitcoingui.cpp" line="200"/>
+        <source>Edit the list of stored addresses and labels</source>
+        <translation>Редагувати список збережених адрес та міток</translation>
+    </message>
+    <message>
+        <location filename="../bitcoingui.cpp" line="212"/>
+        <source>Send coins to a bitcoin address</source>
+        <translation>Відправити монети на вказану адресу</translation>
+    </message>
+    <message>
+        <location filename="../bitcoingui.cpp" line="241"/>
+        <source>&amp;About %1</source>
+        <translation>П&amp;ро %1</translation>
+    </message>
+    <message>
+        <location filename="../bitcoingui.cpp" line="247"/>
+        <source>&amp;Options...</source>
+        <translation>&amp;Параметри...</translation>
+    </message>
+    <message>
+        <location filename="../bitcoingui.cpp" line="248"/>
+        <source>Modify configuration options for bitcoin</source>
+        <translation>Редагувати параметри</translation>
+    </message>
+    <message>
+        <location filename="../bitcoingui.cpp" line="245"/>
+        <source>Show information about Qt</source>
+        <translation>Показати інформацію про Qt</translation>
+    </message>
+    <message>
+        <location filename="../bitcoingui.cpp" line="187"/>
+        <source>&amp;Overview</source>
+        <translation>&amp;Огляд</translation>
+    </message>
+    <message>
+        <location filename="../bitcoingui.cpp" line="283"/>
+        <source>&amp;File</source>
+        <translation>&amp;Файл</translation>
+    </message>
+    <message>
+        <location filename="../bitcoingui.cpp" line="292"/>
+        <source>&amp;Settings</source>
+        <translation>&amp;Налаштування</translation>
+    </message>
+    <message>
+        <location filename="../bitcoingui.cpp" line="252"/>
+        <source>&amp;Export...</source>
+        <translation>&amp;Експорт...</translation>
+    </message>
+    <message>
+        <location filename="../bitcoingui.cpp" line="329"/>
+        <source>[testnet]</source>
+        <translation>[тестова мережа]</translation>
+    </message>
+    <message>
+        <location filename="../bitcoingui.cpp" line="259"/>
+        <source>&amp;Change Passphrase</source>
+        <translation>Змінити парол&amp;ь</translation>
+    </message>
+    <message>
+        <location filename="../bitcoingui.cpp" line="237"/>
+        <source>E&amp;xit</source>
+        <translation>&amp;Вихід</translation>
+    </message>
+    <message>
+        <location filename="../bitcoingui.cpp" line="205"/>
+        <source>&amp;Receive coins</source>
+        <translation>О&amp;тримати</translation>
+    </message>
+    <message>
+        <location filename="../bitcoingui.cpp" line="250"/>
+        <source>Open &amp;Bitcoin</source>
+        <translation>Показати &amp;гаманець</translation>
+    </message>
+    <message>
+        <location filename="../bitcoingui.cpp" line="251"/>
+        <source>Show the Bitcoin window</source>
+        <translation>Показати вікно гаманця</translation>
+    </message>
+    <message>
+        <location filename="../bitcoingui.cpp" line="806"/>
+        <source>Backup Wallet</source>
+        <translation>Резервне копіювання гаманця</translation>
+    </message>
+    <message>
+        <location filename="../bitcoingui.cpp" line="806"/>
+        <source>Wallet Data (*.dat)</source>
+        <translation>Дані гаманця (*.dat)</translation>
+    </message>
+    <message>
+        <location filename="../bitcoingui.cpp" line="809"/>
+        <source>Backup Failed</source>
+        <translation>Резервне копіювання не вдалося</translation>
+    </message>
+    <message>
+        <location filename="../bitcoingui.cpp" line="809"/>
+        <source>There was an error trying to save the wallet data to the new location.</source>
+        <translation>Виникла помилка при спробі зберегти гаманець в новому місці</translation>
+    </message>
+    <message>
+        <location filename="../bitcoingui.cpp" line="206"/>
+        <source>Show the list of addresses for receiving payments</source>
+        <translation>Показати список адрес для отримання платежів</translation>
+    </message>
+    <message>
+        <location filename="../bitcoingui.cpp" line="253"/>
+        <source>Export the data in the current tab to a file</source>
+        <translation>Експортувати дані з поточної вкладки в файл</translation>
+    </message>
+    <message>
+        <location filename="../bitcoingui.cpp" line="217"/>
+        <source>Sign &amp;message</source>
+        <translation>&amp;Підписати повідомлення</translation>
+    </message>
+    <message>
+        <location filename="../bitcoingui.cpp" line="218"/>
+        <source>Prove you control an address</source>
+        <translation>Доведіть, що це ваша адреса</translation>
+    </message>
+    <message>
+        <location filename="../bitcoingui.cpp" line="258"/>
+        <source>Backup wallet to another location</source>
+        <translation>Резервне копіювання гаманця в інше місце</translation>
+    </message>
+    <message>
+        <location filename="../bitcoingui.cpp" line="238"/>
+        <source>Quit application</source>
+        <translation>Вийти</translation>
+    </message>
+    <message>
+        <location filename="../bitcoingui.cpp" line="254"/>
+        <source>&amp;Encrypt Wallet</source>
+        <translation>&amp;Шифрування гаманця</translation>
+    </message>
+    <message>
+        <location filename="../bitcoingui.cpp" line="257"/>
+        <source>&amp;Backup Wallet</source>
+        <translation>&amp;Резервне копіювання гаманця</translation>
+    </message>
+    <message>
+        <location filename="../bitcoingui.cpp" line="260"/>
+        <source>Change the passphrase used for wallet encryption</source>
+        <translation>Змінити пароль, який використовується для шифрування гаманця</translation>
+    </message>
+    <message>
+        <location filename="../bitcoingui.cpp" line="421"/>
         <source>bitcoin-qt</source>
         <translation>bitcoin-qt</translation>
-    </message>
-    <message>
-        <location filename="../bitcoingui.cpp" line="235"/>
-        <source>Show the Bitcoin window</source>
-        <translation>Показати вікно гаманця</translation>
-    </message>
-    <message>
-        <location filename="../bitcoingui.cpp" line="237"/>
-        <source>Export the current view to a file</source>
-        <translation>Експортувати в файл</translation>
-    </message>
-    <message>
-        <location filename="../bitcoingui.cpp" line="238"/>
-        <source>&amp;Encrypt Wallet</source>
-        <translation>&amp;Шифрування гаманця</translation>
-    </message>
-    <message>
-        <location filename="../bitcoingui.cpp" line="456"/>
-        <source>Downloaded %1 of %2 blocks of transaction history.</source>
-        <translation>Завантажено %1 з %2 блоків історії переказів.</translation>
     </message>
     <message numerus="yes">
         <location filename="../bitcoingui.cpp" line="520"/>
@@ -741,14 +555,19 @@
         </translation>
     </message>
     <message>
-        <location filename="../bitcoingui.cpp" line="421"/>
-        <source>bitcoin-qt</source>
-        <translation>bitcoin-qt</translation>
-    </message>
-    <message>
-        <location filename="../bitcoingui.cpp" line="257"/>
-        <source>&amp;Backup Wallet</source>
-        <translation>&amp;Резервне копіювання гаманця</translation>
+        <location filename="../bitcoingui.cpp" line="534"/>
+        <source>Up to date</source>
+        <translation>Синхронізовано</translation>
+    </message>
+    <message>
+        <location filename="../bitcoingui.cpp" line="539"/>
+        <source>Catching up...</source>
+        <translation>Синхронізується...</translation>
+    </message>
+    <message>
+        <location filename="../bitcoingui.cpp" line="547"/>
+        <source>Last received block was generated %1.</source>
+        <translation>Останній отриманий блок було згенеровано %1.</translation>
     </message>
     <message>
         <location filename="../bitcoingui.cpp" line="489"/>
@@ -756,31 +575,12 @@
         <translation>Завантажено %1 з %2 блоків історії переказів.</translation>
     </message>
     <message>
-        <location filename="../bitcoingui.cpp" line="534"/>
-        <source>Up to date</source>
-        <translation>Синхронізовано</translation>
-    </message>
-    <message>
-        <location filename="../bitcoingui.cpp" line="539"/>
-        <source>Catching up...</source>
-        <translation>Синхронізується...</translation>
-    </message>
-    <message>
-        <location filename="../bitcoingui.cpp" line="547"/>
-        <source>Last received block was generated %1.</source>
-        <translation>Останній отриманий блок було згенеровано %1.</translation>
-    </message>
-    <message>
         <location filename="../bitcoingui.cpp" line="616"/>
         <source>This transaction is over the size limit.  You can still send it for a fee of %1, which goes to the nodes that process your transaction and helps to support the network.  Do you want to pay the fee?</source>
         <translation>Цей переказ перевищує максимально допустимий розмір. Проте ви можете здійснити її, додавши комісію в %1, яка відправиться тим вузлам що оброблять ваш переказ, та допоможе підтримати мережу. Ви хочете додати комісію?</translation>
     </message>
     <message>
-<<<<<<< HEAD
         <location filename="../bitcoingui.cpp" line="648"/>
-=======
-        <location filename="../bitcoingui.cpp" line="615"/>
->>>>>>> fc1cd74b
         <source>Sent transaction</source>
         <translation>Надіслані перекази</translation>
     </message>
@@ -813,20 +613,22 @@
         <translation>&lt;b&gt;Зашифрований&lt;/b&gt; гаманець &lt;b&gt;заблоковано&lt;/b&gt;</translation>
     </message>
     <message>
-<<<<<<< HEAD
         <location filename="../bitcoingui.cpp" line="621"/>
-=======
-        <location filename="../bitcoingui.cpp" line="588"/>
->>>>>>> fc1cd74b
         <source>Sending...</source>
         <translation>Відправлення...</translation>
     </message>
     <message>
-<<<<<<< HEAD
+        <location filename="../bitcoingui.cpp" line="298"/>
+        <source>&amp;Help</source>
+        <translation>&amp;Довідка</translation>
+    </message>
+    <message>
+        <location filename="../bitcoingui.cpp" line="316"/>
+        <source>Actions toolbar</source>
+        <translation>Панель дій</translation>
+    </message>
+    <message>
         <location filename="../bitcoin.cpp" line="144"/>
-=======
-        <location filename="../bitcoin.cpp" line="133"/>
->>>>>>> fc1cd74b
         <source>A fatal error occurred. Bitcoin can no longer continue safely and will quit.</source>
         <translation type="unfinished"></translation>
     </message>
@@ -872,64 +674,51 @@
         <translation>Мітка, пов’язана з цим записом адресної книги</translation>
     </message>
     <message>
+        <location filename="../forms/editaddressdialog.ui" line="52"/>
+        <source>The address associated with this address book entry. This can only be modified for sending addresses.</source>
+        <translation>Адреса, пов’язана з цим записом адресної книги.</translation>
+    </message>
+    <message>
+        <location filename="../editaddressdialog.cpp" line="24"/>
+        <source>New sending address</source>
+        <translation>Нова адреса для відправлення</translation>
+    </message>
+    <message>
+        <location filename="../editaddressdialog.cpp" line="27"/>
+        <source>Edit receiving address</source>
+        <translation>Редагувати адресу для отримання</translation>
+    </message>
+    <message>
+        <location filename="../editaddressdialog.cpp" line="91"/>
+        <source>The entered address &quot;%1&quot; is already in the address book.</source>
+        <translation>Введена адреса «%1» вже присутня в адресній книзі.</translation>
+    </message>
+    <message>
+        <location filename="../editaddressdialog.cpp" line="101"/>
+        <source>Could not unlock wallet.</source>
+        <translation>Неможливо розблокувати гаманець.</translation>
+    </message>
+    <message>
+        <location filename="../editaddressdialog.cpp" line="20"/>
+        <source>New receiving address</source>
+        <translation>Нова адреса для отримання</translation>
+    </message>
+    <message>
+        <location filename="../editaddressdialog.cpp" line="106"/>
+        <source>New key generation failed.</source>
+        <translation>Не вдалося згенерувати нові ключі.</translation>
+    </message>
+    <message>
         <location filename="../forms/editaddressdialog.ui" line="42"/>
         <source>&amp;Address</source>
         <translation>&amp;Адреса</translation>
     </message>
     <message>
-        <location filename="../editaddressdialog.cpp" line="24"/>
-        <source>New sending address</source>
-        <translation>Нова адреса для відправлення</translation>
-    </message>
-    <message>
-        <location filename="../editaddressdialog.cpp" line="101"/>
-        <source>Could not unlock wallet.</source>
-        <translation>Неможливо розблокувати гаманець.</translation>
-    </message>
-    <message>
-        <location filename="../editaddressdialog.cpp" line="106"/>
-        <source>New key generation failed.</source>
-        <translation>Не вдалося згенерувати нові ключі.</translation>
-    </message>
-    <message>
-        <location filename="../editaddressdialog.cpp" line="27"/>
-        <source>Edit receiving address</source>
-        <translation>Редагувати адресу для отримання</translation>
-    </message>
-    <message>
-        <location filename="../editaddressdialog.cpp" line="91"/>
-        <source>The entered address &quot;%1&quot; is already in the address book.</source>
-        <translation>Введена адреса «%1» вже присутня в адресній книзі.</translation>
-    </message>
-    <message>
-<<<<<<< HEAD
-=======
-        <location filename="../editaddressdialog.cpp" line="101"/>
-        <source>Could not unlock wallet.</source>
-        <translation>Неможливо розблокувати гаманець.</translation>
-    </message>
-    <message>
-        <location filename="../editaddressdialog.cpp" line="106"/>
-        <source>New key generation failed.</source>
-        <translation>Не вдалося згенерувати нові ключі.</translation>
-    </message>
-    <message>
-        <location filename="../forms/editaddressdialog.ui" line="52"/>
-        <source>The address associated with this address book entry. This can only be modified for sending addresses.</source>
-        <translation>Адреса, пов’язана з цим записом адресної книги.</translation>
-    </message>
-    <message>
-        <location filename="../editaddressdialog.cpp" line="20"/>
-        <source>New receiving address</source>
-        <translation>Нова адреса для отримання</translation>
-    </message>
-    <message>
         <location filename="../editaddressdialog.cpp" line="31"/>
         <source>Edit sending address</source>
         <translation>Редагувати адресу для відправлення</translation>
     </message>
     <message>
->>>>>>> fc1cd74b
         <location filename="../editaddressdialog.cpp" line="96"/>
         <source>The entered address &quot;%1&quot; is not a valid bitcoin address.</source>
         <translation>Введена адреса «%1» не є коректною адресою в мережі Bitcoin.</translation>
@@ -993,14 +782,11 @@
         <translation>&amp;IP проксі: </translation>
     </message>
     <message>
-<<<<<<< HEAD
-=======
         <location filename="../optionsdialog.cpp" line="202"/>
         <source>IP address of the proxy (e.g. 127.0.0.1)</source>
         <translation>IP-адреса проксі-сервера (наприклад 127.0.0.1)</translation>
     </message>
     <message>
->>>>>>> fc1cd74b
         <location filename="../optionsdialog.cpp" line="205"/>
         <source>&amp;Port: </source>
         <translation>&amp;Порт: </translation>
@@ -1011,31 +797,15 @@
         <translation>Порт проксі-сервера (наприклад 1234)</translation>
     </message>
     <message>
-<<<<<<< HEAD
+        <location filename="../optionsdialog.cpp" line="217"/>
+        <source>Optional transaction fee per kB that helps make sure your transactions are processed quickly. Most transactions are 1 kB. Fee 0.01 recommended.</source>
+        <translation>Добровільна комісія за кожен Кб переказу, яка дозволяє бути впевненим у тому, що ваш переказ буде оброблено швидко. Розмір більшості переказів рівен 1 Кб. Рекомендована комісія: 0,01.</translation>
+    </message>
+    <message>
         <location filename="../optionsdialog.cpp" line="223"/>
         <source>Pay transaction &amp;fee</source>
         <translation>Заплатити комісі&amp;ю</translation>
     </message>
-    <message>
-        <location filename="../optionsdialog.cpp" line="217"/>
-        <source>Optional transaction fee per kB that helps make sure your transactions are processed quickly. Most transactions are 1 kB. Fee 0.01 recommended.</source>
-        <translation>Добровільна комісія за кожен Кб переказу, яка дозволяє бути впевненим у тому, що ваш переказ буде оброблено швидко. Розмір більшості переказів рівен 1 Кб. Рекомендована комісія: 0,01.</translation>
-    </message>
-    <message>
-        <location filename="../optionsdialog.cpp" line="202"/>
-        <source>IP address of the proxy (e.g. 127.0.0.1)</source>
-        <translation>IP-адреса проксі-сервера (наприклад 127.0.0.1)</translation>
-=======
-        <location filename="../optionsdialog.cpp" line="217"/>
-        <source>Optional transaction fee per kB that helps make sure your transactions are processed quickly. Most transactions are 1 kB. Fee 0.01 recommended.</source>
-        <translation>Добровільна комісія за кожен Кб переказу, яка дозволяє бути впевненим у тому, що ваш переказ буде оброблено швидко. Розмір більшості переказів рівен 1 Кб. Рекомендована комісія: 0,01.</translation>
-    </message>
-    <message>
-        <location filename="../optionsdialog.cpp" line="223"/>
-        <source>Pay transaction &amp;fee</source>
-        <translation>Заплатити комісі&amp;ю</translation>
->>>>>>> fc1cd74b
-    </message>
 </context>
 <context>
     <name>MessagePage</name>
@@ -1053,46 +823,6 @@
         <location filename="../forms/messagepage.ui" line="134"/>
         <source>&amp;Copy to Clipboard</source>
         <translation>&amp;Копіювати</translation>
-    </message>
-    <message>
-        <location filename="../messagepage.cpp" line="74"/>
-        <source>%1 is not a valid address.</source>
-        <translation>&quot;%1&quot; не є коректною адресою в мережі Bitcoin.</translation>
-    </message>
-    <message>
-        <location filename="../forms/messagepage.ui" line="14"/>
-        <source>Message</source>
-        <translation>Повідомлення</translation>
-    </message>
-    <message>
-        <location filename="../forms/messagepage.ui" line="20"/>
-        <source>You can sign messages with your addresses to prove you own them. Be careful not to sign anything vague, as phishing attacks may try to trick you into signing your identity over to them. Only sign fully-detailed statements you agree to.</source>
-        <translation type="unfinished"></translation>
-    </message>
-    <message>
-        <location filename="../forms/messagepage.ui" line="38"/>
-        <source>The address to sign the message with  (e.g. 1NS17iag9jJgTHD1VXjvLCEnZuQ3rJDE9L)</source>
-        <translation type="unfinished">Введіть адресу Bitcoin (наприклад 1NS17iag9jJgTHD1VXjvLCEnZuQ3rJDE9L)</translation>
-    </message>
-    <message>
-        <location filename="../forms/messagepage.ui" line="48"/>
-        <source>Choose adress from address book</source>
-        <translation>Вибрати адресу з адресної книги</translation>
-    </message>
-    <message>
-        <location filename="../forms/messagepage.ui" line="58"/>
-        <source>Alt+A</source>
-        <translation>Alt+A</translation>
-    </message>
-    <message>
-        <location filename="../forms/messagepage.ui" line="71"/>
-        <source>Paste address from clipboard</source>
-        <translation>Вставити адресу</translation>
-    </message>
-    <message>
-        <location filename="../forms/messagepage.ui" line="81"/>
-        <source>Alt+P</source>
-        <translation>Alt+P</translation>
     </message>
     <message>
         <location filename="../forms/messagepage.ui" line="93"/>
@@ -1126,6 +856,46 @@
         <source>Sign failed</source>
         <translation>Не вдалось підписати</translation>
     </message>
+    <message>
+        <location filename="../forms/messagepage.ui" line="14"/>
+        <source>Message</source>
+        <translation>Повідомлення</translation>
+    </message>
+    <message>
+        <location filename="../forms/messagepage.ui" line="20"/>
+        <source>You can sign messages with your addresses to prove you own them. Be careful not to sign anything vague, as phishing attacks may try to trick you into signing your identity over to them. Only sign fully-detailed statements you agree to.</source>
+        <translation type="unfinished"></translation>
+    </message>
+    <message>
+        <location filename="../forms/messagepage.ui" line="38"/>
+        <source>The address to sign the message with  (e.g. 1NS17iag9jJgTHD1VXjvLCEnZuQ3rJDE9L)</source>
+        <translation type="unfinished">Введіть адресу Bitcoin (наприклад 1NS17iag9jJgTHD1VXjvLCEnZuQ3rJDE9L)</translation>
+    </message>
+    <message>
+        <location filename="../forms/messagepage.ui" line="48"/>
+        <source>Choose adress from address book</source>
+        <translation>Вибрати адресу з адресної книги</translation>
+    </message>
+    <message>
+        <location filename="../forms/messagepage.ui" line="58"/>
+        <source>Alt+A</source>
+        <translation>Alt+A</translation>
+    </message>
+    <message>
+        <location filename="../forms/messagepage.ui" line="71"/>
+        <source>Paste address from clipboard</source>
+        <translation>Вставити адресу</translation>
+    </message>
+    <message>
+        <location filename="../forms/messagepage.ui" line="81"/>
+        <source>Alt+P</source>
+        <translation>Alt+P</translation>
+    </message>
+    <message>
+        <location filename="../messagepage.cpp" line="74"/>
+        <source>%1 is not a valid address.</source>
+        <translation>&quot;%1&quot; не є коректною адресою в мережі Bitcoin.</translation>
+    </message>
 </context>
 <context>
     <name>OptionsDialog</name>
@@ -1135,19 +905,54 @@
         <translation>Головні</translation>
     </message>
     <message>
+        <location filename="../optionsdialog.cpp" line="104"/>
+        <source>Options</source>
+        <translation>Параметри</translation>
+    </message>
+    <message>
         <location filename="../optionsdialog.cpp" line="84"/>
         <source>Display</source>
         <translation>Відображення</translation>
     </message>
-    <message>
-        <location filename="../optionsdialog.cpp" line="104"/>
-        <source>Options</source>
-        <translation>Параметри</translation>
-    </message>
 </context>
 <context>
     <name>OverviewPage</name>
     <message>
+        <location filename="../forms/overviewpage.ui" line="14"/>
+        <source>Form</source>
+        <translation>Форма</translation>
+    </message>
+    <message>
+        <location filename="../forms/overviewpage.ui" line="40"/>
+        <source>Balance:</source>
+        <translation>Баланс:</translation>
+    </message>
+    <message>
+        <location filename="../forms/overviewpage.ui" line="54"/>
+        <source>Number of transactions:</source>
+        <translation>Кількість переказів:</translation>
+    </message>
+    <message>
+        <location filename="../forms/overviewpage.ui" line="61"/>
+        <source>0</source>
+        <translation>0</translation>
+    </message>
+    <message>
+        <location filename="../forms/overviewpage.ui" line="68"/>
+        <source>Unconfirmed:</source>
+        <translation>Непідтверджені:</translation>
+    </message>
+    <message>
+        <location filename="../forms/overviewpage.ui" line="88"/>
+        <source>Wallet</source>
+        <translation>Гаманець</translation>
+    </message>
+    <message>
+        <location filename="../forms/overviewpage.ui" line="124"/>
+        <source>&lt;b&gt;Recent transactions&lt;/b&gt;</source>
+        <translation>&lt;b&gt;Недавні перекази&lt;/b&gt;</translation>
+    </message>
+    <message>
         <location filename="../overviewpage.cpp" line="103"/>
         <source>Your current balance</source>
         <translation>Ваш поточний баланс</translation>
@@ -1158,76 +963,54 @@
         <translation>Загальна сума всіх переказів, які ще не підтверджені, та до сих пір не враховуються в загальному балансі</translation>
     </message>
     <message>
-        <location filename="../forms/overviewpage.ui" line="14"/>
-        <source>Form</source>
-        <translation>Форма</translation>
-    </message>
-    <message>
-        <location filename="../overviewpage.cpp" line="103"/>
-        <source>Your current balance</source>
-        <translation>Ваш поточний баланс</translation>
-    </message>
-    <message>
-        <location filename="../forms/overviewpage.ui" line="40"/>
-        <source>Balance:</source>
-        <translation>Баланс:</translation>
-    </message>
-    <message>
-        <location filename="../forms/overviewpage.ui" line="54"/>
-        <source>Number of transactions:</source>
-        <translation>Кількість переказів:</translation>
-    </message>
-    <message>
-        <location filename="../forms/overviewpage.ui" line="61"/>
-        <source>0</source>
-        <translation>0</translation>
-<<<<<<< HEAD
-=======
-    </message>
-    <message>
-        <location filename="../forms/overviewpage.ui" line="88"/>
-        <source>Wallet</source>
-        <translation>Гаманець</translation>
->>>>>>> fc1cd74b
-    </message>
-    <message>
-        <location filename="../forms/overviewpage.ui" line="124"/>
-        <source>&lt;b&gt;Recent transactions&lt;/b&gt;</source>
-        <translation>&lt;b&gt;Недавні перекази&lt;/b&gt;</translation>
-    </message>
-    <message>
-        <location filename="../forms/overviewpage.ui" line="68"/>
-        <source>Unconfirmed:</source>
-        <translation>Непідтверджені:</translation>
-    </message>
-    <message>
-<<<<<<< HEAD
-        <location filename="../forms/overviewpage.ui" line="88"/>
-        <source>Wallet</source>
-        <translation>Гаманець</translation>
-    </message>
-    <message>
-        <location filename="../forms/overviewpage.ui" line="124"/>
-        <source>&lt;b&gt;Recent transactions&lt;/b&gt;</source>
-        <translation>&lt;b&gt;Недавні перекази&lt;/b&gt;</translation>
-    </message>
-    <message>
-        <location filename="../overviewpage.cpp" line="108"/>
-        <source>Total of transactions that have yet to be confirmed, and do not yet count toward the current balance</source>
-        <translation>Загальна сума всіх переказів, які ще не підтверджені, та до сих пір не враховуються в загальному балансі</translation>
-    </message>
-    <message>
-=======
->>>>>>> fc1cd74b
         <location filename="../overviewpage.cpp" line="111"/>
         <source>Total number of transactions in wallet</source>
         <translation>Загальна кількість переказів в гаманці</translation>
     </message>
-<<<<<<< HEAD
 </context>
 <context>
     <name>QRCodeDialog</name>
     <message>
+        <location filename="../forms/qrcodedialog.ui" line="144"/>
+        <source>Message:</source>
+        <translation>Повідомлення:</translation>
+    </message>
+    <message>
+        <location filename="../qrcodedialog.cpp" line="48"/>
+        <source>Error encoding URI into QR Code.</source>
+        <translation type="unfinished"></translation>
+    </message>
+    <message>
+        <location filename="../qrcodedialog.cpp" line="113"/>
+        <source>PNG Images (*.png)</source>
+        <translation>PNG-зображення (*.png)</translation>
+    </message>
+    <message>
+        <location filename="../qrcodedialog.cpp" line="113"/>
+        <source>Save Image...</source>
+        <translation type="unfinished"></translation>
+    </message>
+    <message>
+        <location filename="../forms/qrcodedialog.ui" line="14"/>
+        <source>Dialog</source>
+        <translation>Діалог</translation>
+    </message>
+    <message>
+        <location filename="../forms/qrcodedialog.ui" line="105"/>
+        <source>BTC</source>
+        <translation>BTC</translation>
+    </message>
+    <message>
+        <location filename="../forms/qrcodedialog.ui" line="32"/>
+        <source>QR Code</source>
+        <translation>QR-Код</translation>
+    </message>
+    <message>
+        <location filename="../forms/qrcodedialog.ui" line="55"/>
+        <source>Request Payment</source>
+        <translation>Запросити Платіж</translation>
+    </message>
+    <message>
         <location filename="../forms/qrcodedialog.ui" line="70"/>
         <source>Amount:</source>
         <translation>Кількість:</translation>
@@ -1242,48 +1025,6 @@
         <source>&amp;Save As...</source>
         <translation>&amp;Зберегти як...</translation>
     </message>
-    <message>
-        <location filename="../qrcodedialog.cpp" line="48"/>
-        <source>Error encoding URI into QR Code.</source>
-        <translation type="unfinished"></translation>
-    </message>
-    <message>
-        <location filename="../qrcodedialog.cpp" line="113"/>
-        <source>PNG Images (*.png)</source>
-        <translation>PNG-зображення (*.png)</translation>
-    </message>
-    <message>
-        <location filename="../qrcodedialog.cpp" line="113"/>
-        <source>Save Image...</source>
-        <translation type="unfinished"></translation>
-    </message>
-    <message>
-        <location filename="../forms/qrcodedialog.ui" line="144"/>
-        <source>Message:</source>
-        <translation>Повідомлення:</translation>
-    </message>
-    <message>
-        <location filename="../forms/qrcodedialog.ui" line="105"/>
-        <source>BTC</source>
-        <translation>BTC</translation>
-    </message>
-    <message>
-        <location filename="../forms/qrcodedialog.ui" line="14"/>
-        <source>Dialog</source>
-        <translation>Діалог</translation>
-    </message>
-    <message>
-        <location filename="../forms/qrcodedialog.ui" line="32"/>
-        <source>QR Code</source>
-        <translation>QR-Код</translation>
-    </message>
-    <message>
-        <location filename="../forms/qrcodedialog.ui" line="55"/>
-        <source>Request Payment</source>
-        <translation>Запросити Платіж</translation>
-    </message>
-=======
->>>>>>> fc1cd74b
 </context>
 <context>
     <name>SendCoinsDialog</name>
@@ -1300,47 +1041,54 @@
         <translation>Відправити</translation>
     </message>
     <message>
-        <location filename="../sendcoinsdialog.cpp" line="97"/>
-        <source> and </source>
-        <translation> і </translation>
-    </message>
-    <message>
         <location filename="../forms/sendcoinsdialog.ui" line="64"/>
         <source>Send to multiple recipients at once</source>
         <translation>Відправити на декілька адрес</translation>
     </message>
     <message>
-<<<<<<< HEAD
-=======
+        <location filename="../forms/sendcoinsdialog.ui" line="84"/>
+        <source>Remove all transaction fields</source>
+        <translation>Видалити всі поля транзакції</translation>
+    </message>
+    <message>
+        <location filename="../forms/sendcoinsdialog.ui" line="106"/>
+        <source>Balance:</source>
+        <translation>Баланс:</translation>
+    </message>
+    <message>
+        <location filename="../forms/sendcoinsdialog.ui" line="113"/>
+        <source>123.456 BTC</source>
+        <translation>123.456 BTC</translation>
+    </message>
+    <message>
+        <location filename="../forms/sendcoinsdialog.ui" line="144"/>
+        <source>Confirm the send action</source>
+        <translation>Підтвердити відправлення</translation>
+    </message>
+    <message>
+        <location filename="../forms/sendcoinsdialog.ui" line="147"/>
+        <source>&amp;Send</source>
+        <translation>&amp;Відправити</translation>
+    </message>
+    <message>
+        <location filename="../sendcoinsdialog.cpp" line="95"/>
+        <source>&lt;b&gt;%1&lt;/b&gt; to %2 (%3)</source>
+        <translation>&lt;b&gt;%1&lt;/b&gt; адресату %2 (%3)</translation>
+    </message>
+    <message>
+        <location filename="../sendcoinsdialog.cpp" line="101"/>
+        <source> and </source>
+        <translation> і </translation>
+    </message>
+    <message>
         <location filename="../forms/sendcoinsdialog.ui" line="67"/>
         <source>&amp;Add recipient...</source>
         <translation>Дод&amp;ати одержувача... </translation>
     </message>
     <message>
->>>>>>> fc1cd74b
-        <location filename="../forms/sendcoinsdialog.ui" line="84"/>
-        <source>Remove all transaction fields</source>
-        <translation>Видалити всі поля транзакції</translation>
-    </message>
-    <message>
-        <location filename="../forms/sendcoinsdialog.ui" line="113"/>
-        <source>123.456 BTC</source>
-        <translation>123.456 BTC</translation>
-    </message>
-    <message>
-        <location filename="../forms/sendcoinsdialog.ui" line="144"/>
-        <source>Confirm the send action</source>
-        <translation>Підтвердити відправлення</translation>
-    </message>
-    <message>
-        <location filename="../forms/sendcoinsdialog.ui" line="147"/>
-        <source>&amp;Send</source>
-        <translation>&amp;Відправити</translation>
-    </message>
-    <message>
-        <location filename="../sendcoinsdialog.cpp" line="95"/>
-        <source>&lt;b&gt;%1&lt;/b&gt; to %2 (%3)</source>
-        <translation>&lt;b&gt;%1&lt;/b&gt; адресату %2 (%3)</translation>
+        <location filename="../forms/sendcoinsdialog.ui" line="87"/>
+        <source>Clear all</source>
+        <translation>Очистити все</translation>
     </message>
     <message>
         <location filename="../sendcoinsdialog.cpp" line="100"/>
@@ -1353,26 +1101,17 @@
         <translation>Ви впевнені що хочете відправити %1</translation>
     </message>
     <message>
-<<<<<<< HEAD
-        <location filename="../sendcoinsdialog.cpp" line="101"/>
-        <source> and </source>
-        <translation> і </translation>
-    </message>
-    <message>
-        <location filename="../sendcoinsdialog.cpp" line="134"/>
-=======
-        <location filename="../sendcoinsdialog.cpp" line="118"/>
+        <location filename="../sendcoinsdialog.cpp" line="124"/>
         <source>The recipient address is not valid, please recheck.</source>
         <translation>Адреса отримувача невірна, будьласка перепровірте.</translation>
     </message>
     <message>
-        <location filename="../sendcoinsdialog.cpp" line="123"/>
+        <location filename="../sendcoinsdialog.cpp" line="129"/>
         <source>The amount to pay must be larger than 0.</source>
         <translation>Кількість монет для відправлення повинна бути більшою 0.</translation>
     </message>
     <message>
-        <location filename="../sendcoinsdialog.cpp" line="128"/>
->>>>>>> fc1cd74b
+        <location filename="../sendcoinsdialog.cpp" line="134"/>
         <source>The amount exceeds your balance.</source>
         <translation>Кількість монет для відправлення перевищує ваш баланс.</translation>
     </message>
@@ -1396,57 +1135,15 @@
         <source>Error: The transaction was rejected. This might happen if some of the coins in your wallet were already spent, such as if you used a copy of wallet.dat and coins were spent in the copy but not marked as spent here.</source>
         <translation>Помилка: переказ було відхилено.  Це може статись, якщо декілька монет з вашого гаманця вже використані, наприклад, якщо ви використовуєте одну копію гаманця (wallet.dat), а монети були використані з іншої копії, але не позначені як використані в цій.</translation>
     </message>
-    <message>
-        <location filename="../forms/sendcoinsdialog.ui" line="67"/>
-        <source>&amp;Add recipient...</source>
-        <translation>Дод&amp;ати одержувача... </translation>
-    </message>
-    <message>
-        <location filename="../sendcoinsdialog.cpp" line="129"/>
-        <source>The amount to pay must be larger than 0.</source>
-        <translation>Кількість монет для відправлення повинна бути більшою 0.</translation>
-    </message>
-    <message>
-        <location filename="../forms/sendcoinsdialog.ui" line="87"/>
-        <source>Clear all</source>
-        <translation>Очистити все</translation>
-    </message>
-    <message>
-        <location filename="../forms/sendcoinsdialog.ui" line="106"/>
-        <source>Balance:</source>
-        <translation>Баланс:</translation>
-    </message>
-    <message>
-        <location filename="../sendcoinsdialog.cpp" line="124"/>
-        <source>The recipient address is not valid, please recheck.</source>
-        <translation>Адреса отримувача невірна, будьласка перепровірте.</translation>
-    </message>
 </context>
 <context>
     <name>SendCoinsEntry</name>
     <message>
-        <location filename="../forms/sendcoinsentry.ui" line="29"/>
-        <source>A&amp;mount:</source>
-        <translation>&amp;Кількість:</translation>
-    </message>
-    <message>
         <location filename="../forms/sendcoinsentry.ui" line="93"/>
         <source>The address to send the payment to  (e.g. 1NS17iag9jJgTHD1VXjvLCEnZuQ3rJDE9L)</source>
         <translation>Адреса для отримувача платежу (наприклад, 1NS17iag9jJgTHD1VXjvLCEnZuQ3rJDE9L)</translation>
     </message>
     <message>
-        <location filename="../forms/sendcoinsentry.ui" line="113"/>
-        <source>Alt+A</source>
-        <translation>Alt+A</translation>
-    </message>
-    <message>
-        <location filename="../forms/sendcoinsentry.ui" line="14"/>
-        <source>Form</source>
-        <translation>Форма</translation>
-    </message>
-    <message>
-<<<<<<< HEAD
-=======
         <location filename="../forms/sendcoinsentry.ui" line="29"/>
         <source>A&amp;mount:</source>
         <translation>&amp;Кількість:</translation>
@@ -1463,67 +1160,41 @@
         <translation>Введіть мітку для цієї адреси для додавання її в адресну книгу</translation>
     </message>
     <message>
->>>>>>> fc1cd74b
         <location filename="../forms/sendcoinsentry.ui" line="75"/>
         <source>&amp;Label:</source>
         <translation>&amp;Мітка:</translation>
     </message>
     <message>
+        <location filename="../forms/sendcoinsentry.ui" line="14"/>
+        <source>Form</source>
+        <translation>Форма</translation>
+    </message>
+    <message>
         <location filename="../forms/sendcoinsentry.ui" line="103"/>
         <source>Choose address from address book</source>
         <translation>Вибрати адресу з адресної книги</translation>
     </message>
     <message>
-<<<<<<< HEAD
-=======
+        <location filename="../forms/sendcoinsentry.ui" line="120"/>
+        <source>Paste address from clipboard</source>
+        <translation>Вставити адресу</translation>
+    </message>
+    <message>
+        <location filename="../forms/sendcoinsentry.ui" line="130"/>
+        <source>Alt+P</source>
+        <translation>Alt+P</translation>
+    </message>
+    <message>
         <location filename="../forms/sendcoinsentry.ui" line="113"/>
         <source>Alt+A</source>
         <translation>Alt+A</translation>
     </message>
     <message>
-        <location filename="../forms/sendcoinsentry.ui" line="120"/>
-        <source>Paste address from clipboard</source>
-        <translation>Вставити адресу</translation>
-    </message>
-    <message>
-        <location filename="../forms/sendcoinsentry.ui" line="130"/>
-        <source>Alt+P</source>
-        <translation>Alt+P</translation>
-    </message>
-    <message>
->>>>>>> fc1cd74b
         <location filename="../forms/sendcoinsentry.ui" line="137"/>
         <source>Remove this recipient</source>
         <translation>Видалити цього отримувача</translation>
     </message>
     <message>
-<<<<<<< HEAD
-        <location filename="../forms/sendcoinsentry.ui" line="42"/>
-        <source>Pay &amp;To:</source>
-        <translation>&amp;Отримувач:</translation>
-    </message>
-    <message>
-        <location filename="../forms/sendcoinsentry.ui" line="66"/>
-        <location filename="../sendcoinsentry.cpp" line="26"/>
-        <source>Enter a label for this address to add it to your address book</source>
-        <translation>Введіть мітку для цієї адреси для додавання її в адресну книгу</translation>
-    </message>
-    <message>
-        <location filename="../forms/sendcoinsentry.ui" line="120"/>
-        <source>Paste address from clipboard</source>
-        <translation>Вставити адресу</translation>
-    </message>
-    <message>
-        <location filename="../forms/sendcoinsentry.ui" line="130"/>
-        <source>Alt+P</source>
-        <translation>Alt+P</translation>
-=======
-        <location filename="../forms/sendcoinsentry.ui" line="93"/>
-        <source>The address to send the payment to  (e.g. 1NS17iag9jJgTHD1VXjvLCEnZuQ3rJDE9L)</source>
-        <translation>Адреса для отримувача платежу (наприклад, 1NS17iag9jJgTHD1VXjvLCEnZuQ3rJDE9L)</translation>
->>>>>>> fc1cd74b
-    </message>
-    <message>
         <location filename="../sendcoinsentry.cpp" line="25"/>
         <source>Enter a Bitcoin address (e.g. 1NS17iag9jJgTHD1VXjvLCEnZuQ3rJDE9L)</source>
         <translation>Введіть адресу Bitcoin (наприклад 1NS17iag9jJgTHD1VXjvLCEnZuQ3rJDE9L)</translation>
@@ -1532,10 +1203,9 @@
 <context>
     <name>TransactionDesc</name>
     <message>
-<<<<<<< HEAD
-        <location filename="../transactiondesc.cpp" line="20"/>
-        <source>Open until %1</source>
-        <translation>Відкрити до %1</translation>
+        <location filename="../transactiondesc.cpp" line="28"/>
+        <source>%1/unconfirmed</source>
+        <translation>%1/не підтверджено</translation>
     </message>
     <message>
         <location filename="../transactiondesc.cpp" line="30"/>
@@ -1543,43 +1213,14 @@
         <translation>%1 підтверджень</translation>
     </message>
     <message>
-        <location filename="../transactiondesc.cpp" line="18"/>
-=======
-        <location filename="../transactiondesc.cpp" line="34"/>
->>>>>>> fc1cd74b
-        <source>Open for %1 blocks</source>
-        <translation>Відкрити для %1 блоків</translation>
-    </message>
-    <message>
-<<<<<<< HEAD
-        <location filename="../transactiondesc.cpp" line="28"/>
-        <source>%1/unconfirmed</source>
-        <translation>%1/не підтверджено</translation>
-    </message>
-    <message>
-        <location filename="../transactiondesc.cpp" line="52"/>
-        <source>, has not been successfully broadcast yet</source>
-        <translation>, ще не було успішно розіслано</translation>
-    </message>
-    <message>
-        <location filename="../transactiondesc.cpp" line="90"/>
-        <source>unknown</source>
-        <translation>невідомий</translation>
-    </message>
-    <message>
         <location filename="../transactiondesc.cpp" line="26"/>
         <source>%1/offline?</source>
         <translation>%1/поза інтернетом?</translation>
-=======
-        <location filename="../transactiondesc.cpp" line="42"/>
-        <source>%1/offline?</source>
-        <translation>%1/поза інтернетом?</translation>
-    </message>
-    <message>
-        <location filename="../transactiondesc.cpp" line="46"/>
-        <source>%1 confirmations</source>
-        <translation>%1 підтверджень</translation>
->>>>>>> fc1cd74b
+    </message>
+    <message>
+        <location filename="../transactiondesc.cpp" line="18"/>
+        <source>Open for %1 blocks</source>
+        <translation>Відкрити для %1 блоків</translation>
     </message>
     <message>
         <location filename="../transactiondesc.cpp" line="47"/>
@@ -1613,7 +1254,6 @@
         <translation>&lt;b&gt;Відправник:&lt;/b&gt;</translation>
     </message>
     <message>
-<<<<<<< HEAD
         <location filename="../transactiondesc.cpp" line="91"/>
         <location filename="../transactiondesc.cpp" line="114"/>
         <location filename="../transactiondesc.cpp" line="173"/>
@@ -1626,16 +1266,34 @@
         <translation> (ваша)</translation>
     </message>
     <message>
+        <location filename="../transactiondesc.cpp" line="131"/>
+        <location filename="../transactiondesc.cpp" line="145"/>
+        <location filename="../transactiondesc.cpp" line="190"/>
+        <location filename="../transactiondesc.cpp" line="207"/>
+        <source>&lt;b&gt;Credit:&lt;/b&gt; </source>
+        <translation>&lt;b&gt;Кредит:&lt;/b&gt; </translation>
+    </message>
+    <message>
         <location filename="../transactiondesc.cpp" line="133"/>
         <source>(%1 matures in %2 more blocks)</source>
         <translation>(%1 «дозріє» через %2 блоків)</translation>
+    </message>
+    <message>
+        <location filename="../transactiondesc.cpp" line="137"/>
+        <source>(not accepted)</source>
+        <translation>(не прийнято)</translation>
     </message>
     <message>
         <location filename="../transactiondesc.cpp" line="181"/>
         <location filename="../transactiondesc.cpp" line="189"/>
         <location filename="../transactiondesc.cpp" line="204"/>
         <source>&lt;b&gt;Debit:&lt;/b&gt; </source>
-        <translation>&lt;b&gt;Дебет:&lt;/b&gt; </translation>
+        <translation>&lt;b&gt;Дебет:&lt;/b&gt;</translation>
+    </message>
+    <message>
+        <location filename="../transactiondesc.cpp" line="195"/>
+        <source>&lt;b&gt;Transaction fee:&lt;/b&gt; </source>
+        <translation>&lt;b&gt;Комісія за переказ:&lt;/b&gt;</translation>
     </message>
     <message>
         <location filename="../transactiondesc.cpp" line="211"/>
@@ -1643,6 +1301,11 @@
         <translation>&lt;b&gt;Загальна сума:&lt;/b&gt; </translation>
     </message>
     <message>
+        <location filename="../transactiondesc.cpp" line="217"/>
+        <source>Message:</source>
+        <translation>Повідомлення:</translation>
+    </message>
+    <message>
         <location filename="../transactiondesc.cpp" line="219"/>
         <source>Comment:</source>
         <translation>Коментар:</translation>
@@ -1658,116 +1321,24 @@
         <translation>Після генерації монет, потрібно зачекати 120 блоків, перш ніж їх можна буде використати.  Коли ви згенерували цей блок, його було відправлено в мережу для того, щоб він був доданий до ланцюжка блоків.  Якщо ця процедура не вдасться, статус буде змінено на «не підтверджено» і ви не зможете потратити згенеровані монету.  Таке може статись, якщо хтось інший згенерував блок на декілька секунд раніше.</translation>
     </message>
     <message>
-        <location filename="../transactiondesc.cpp" line="94"/>
-=======
-        <location filename="../transactiondesc.cpp" line="106"/>
+        <location filename="../transactiondesc.cpp" line="52"/>
+        <source>, has not been successfully broadcast yet</source>
+        <translation>, ще не було успішно розіслано</translation>
+    </message>
+    <message>
+        <location filename="../transactiondesc.cpp" line="20"/>
+        <source>Open until %1</source>
+        <translation>Відкрити до %1</translation>
+    </message>
+    <message>
+        <location filename="../transactiondesc.cpp" line="90"/>
         <source>unknown</source>
         <translation>невідомий</translation>
     </message>
     <message>
-        <location filename="../transactiondesc.cpp" line="107"/>
-        <location filename="../transactiondesc.cpp" line="130"/>
-        <location filename="../transactiondesc.cpp" line="189"/>
-        <source>&lt;b&gt;To:&lt;/b&gt; </source>
-        <translation>&lt;b&gt;Одержувач:&lt;/b&gt; </translation>
-    </message>
-    <message>
-        <location filename="../transactiondesc.cpp" line="112"/>
-        <source> (yours)</source>
-        <translation> (ваша)</translation>
-    </message>
-    <message>
-        <location filename="../transactiondesc.cpp" line="149"/>
-        <source>(%1 matures in %2 more blocks)</source>
-        <translation>(%1 «дозріє» через %2 блоків)</translation>
-    </message>
-    <message>
-        <location filename="../transactiondesc.cpp" line="197"/>
-        <location filename="../transactiondesc.cpp" line="205"/>
-        <location filename="../transactiondesc.cpp" line="220"/>
-        <source>&lt;b&gt;Debit:&lt;/b&gt; </source>
-        <translation>&lt;b&gt;Дебет:&lt;/b&gt;</translation>
-    </message>
-    <message>
-        <location filename="../transactiondesc.cpp" line="227"/>
-        <source>&lt;b&gt;Net amount:&lt;/b&gt; </source>
-        <translation>&lt;b&gt;Загальна сума:&lt;/b&gt; </translation>
-    </message>
-    <message>
-        <location filename="../transactiondesc.cpp" line="233"/>
-        <source>Message:</source>
-        <translation>Повідомлення:</translation>
-    </message>
-    <message>
-        <location filename="../transactiondesc.cpp" line="235"/>
-        <source>Comment:</source>
-        <translation>Коментар:</translation>
-    </message>
-    <message>
-        <location filename="../transactiondesc.cpp" line="238"/>
-        <source>Generated coins must wait 120 blocks before they can be spent.  When you generated this block, it was broadcast to the network to be added to the block chain.  If it fails to get into the chain, it will change to &quot;not accepted&quot; and not be spendable.  This may occasionally happen if another node generates a block within a few seconds of yours.</source>
-        <translation>Після генерації монет, потрібно зачекати 120 блоків, перш ніж їх можна буде використати.  Коли ви згенерували цей блок, його було відправлено в мережу для того, щоб він був доданий до ланцюжка блоків.  Якщо ця процедура не вдасться, статус буде змінено на «не підтверджено» і ви не зможете потратити згенеровані монету.  Таке може статись, якщо хтось інший згенерував блок на декілька секунд раніше.</translation>
-    </message>
-    <message>
-        <location filename="../transactiondesc.cpp" line="68"/>
-        <source>, has not been successfully broadcast yet</source>
-        <translation>, ще не було успішно розіслано</translation>
-    </message>
-    <message>
-        <location filename="../transactiondesc.cpp" line="36"/>
-        <source>Open until %1</source>
-        <translation>Відкрити до %1</translation>
-    </message>
-    <message>
-        <location filename="../transactiondesc.cpp" line="44"/>
-        <source>%1/unconfirmed</source>
-        <translation>%1/не підтверджено</translation>
-    </message>
-    <message>
-        <location filename="../transactiondesc.cpp" line="110"/>
->>>>>>> fc1cd74b
+        <location filename="../transactiondesc.cpp" line="94"/>
         <source> (yours, label: </source>
         <translation> (Ваша, мітка: </translation>
-    </message>
-    <message>
-<<<<<<< HEAD
-        <location filename="../transactiondesc.cpp" line="131"/>
-        <location filename="../transactiondesc.cpp" line="145"/>
-        <location filename="../transactiondesc.cpp" line="190"/>
-        <location filename="../transactiondesc.cpp" line="207"/>
-=======
-        <location filename="../transactiondesc.cpp" line="147"/>
-        <location filename="../transactiondesc.cpp" line="161"/>
-        <location filename="../transactiondesc.cpp" line="206"/>
-        <location filename="../transactiondesc.cpp" line="223"/>
->>>>>>> fc1cd74b
-        <source>&lt;b&gt;Credit:&lt;/b&gt; </source>
-        <translation>&lt;b&gt;Кредит:&lt;/b&gt; </translation>
-    </message>
-    <message>
-<<<<<<< HEAD
-        <location filename="../transactiondesc.cpp" line="137"/>
-=======
-        <location filename="../transactiondesc.cpp" line="153"/>
->>>>>>> fc1cd74b
-        <source>(not accepted)</source>
-        <translation>(не прийнято)</translation>
-    </message>
-    <message>
-<<<<<<< HEAD
-        <location filename="../transactiondesc.cpp" line="195"/>
-        <source>&lt;b&gt;Transaction fee:&lt;/b&gt; </source>
-        <translation>&lt;b&gt;Комісія за переказ:&lt;/b&gt;</translation>
-    </message>
-    <message>
-        <location filename="../transactiondesc.cpp" line="217"/>
-        <source>Message:</source>
-        <translation>Повідомлення:</translation>
-=======
-        <location filename="../transactiondesc.cpp" line="211"/>
-        <source>&lt;b&gt;Transaction fee:&lt;/b&gt; </source>
-        <translation>&lt;b&gt;Комісія за переказ:&lt;/b&gt;</translation>
->>>>>>> fc1cd74b
     </message>
 </context>
 <context>
@@ -1797,13 +1368,13 @@
     </message>
     <message>
         <location filename="../transactiontablemodel.cpp" line="214"/>
+        <source>Address</source>
+        <translation>Адреса</translation>
+    </message>
+    <message>
+        <location filename="../transactiontablemodel.cpp" line="214"/>
         <source>Amount</source>
         <translation>Кількість</translation>
-    </message>
-    <message>
-        <location filename="../transactiontablemodel.cpp" line="214"/>
-        <source>Address</source>
-        <translation>Адреса</translation>
     </message>
     <message numerus="yes">
         <location filename="../transactiontablemodel.cpp" line="277"/>
@@ -1912,20 +1483,9 @@
 <context>
     <name>TransactionView</name>
     <message>
-<<<<<<< HEAD
-        <location filename="../transactionview.cpp" line="127"/>
-        <source>Edit label</source>
-        <translation>Редагувати мітку</translation>
-    </message>
-    <message>
-        <location filename="../transactionview.cpp" line="271"/>
-        <source>Comma separated file (*.csv)</source>
-        <translation>Файли, розділені комою (*.csv)</translation>
-    </message>
-    <message>
-        <location filename="../transactionview.cpp" line="282"/>
-        <source>Label</source>
-        <translation>Мітка</translation>
+        <location filename="../transactionview.cpp" line="124"/>
+        <source>Copy address</source>
+        <translation>Скопіювати адресу</translation>
     </message>
     <message>
         <location filename="../transactionview.cpp" line="270"/>
@@ -1933,49 +1493,19 @@
         <translation>Експортувати дані переказів</translation>
     </message>
     <message>
+        <location filename="../transactionview.cpp" line="56"/>
+        <source>Today</source>
+        <translation>Сьогодні</translation>
+    </message>
+    <message>
+        <location filename="../transactionview.cpp" line="76"/>
+        <source>To yourself</source>
+        <translation>Відправлені собі</translation>
+    </message>
+    <message>
         <location filename="../transactionview.cpp" line="279"/>
         <source>Confirmed</source>
         <translation>Підтверджені</translation>
-    </message>
-    <message>
-        <location filename="../transactionview.cpp" line="281"/>
-        <source>Type</source>
-        <translation>Тип</translation>
-=======
-        <location filename="../transactionview.cpp" line="84"/>
-        <source>Enter address or label to search</source>
-        <translation>Введіть адресу чи мітку для пошуку</translation>
-    </message>
-    <message>
-        <location filename="../transactionview.cpp" line="90"/>
-        <source>Min amount</source>
-        <translation>Мінімальна сума</translation>
-    </message>
-    <message>
-        <location filename="../transactionview.cpp" line="126"/>
-        <source>Copy label</source>
-        <translation>Скопіювати мітку</translation>
-    </message>
-    <message>
-        <location filename="../transactionview.cpp" line="273"/>
-        <source>Comma separated file (*.csv)</source>
-        <translation>Файли, розділені комою (*.csv)</translation>
-    </message>
-    <message>
-        <location filename="../transactionview.cpp" line="282"/>
-        <source>Date</source>
-        <translation>Дата</translation>
-    </message>
-    <message>
-        <location filename="../transactionview.cpp" line="401"/>
-        <source>to</source>
-        <translation>до</translation>
-    </message>
-    <message>
-        <location filename="../transactionview.cpp" line="287"/>
-        <source>ID</source>
-        <translation>Ідентифікатор</translation>
->>>>>>> fc1cd74b
     </message>
     <message>
         <location filename="../transactionview.cpp" line="55"/>
@@ -1984,6 +1514,96 @@
         <translation>Всі</translation>
     </message>
     <message>
+        <location filename="../transactionview.cpp" line="77"/>
+        <source>Mined</source>
+        <translation>Добуті</translation>
+    </message>
+    <message>
+        <location filename="../transactionview.cpp" line="90"/>
+        <source>Min amount</source>
+        <translation>Мінімальна сума</translation>
+    </message>
+    <message>
+        <location filename="../transactionview.cpp" line="280"/>
+        <source>Date</source>
+        <translation>Дата</translation>
+    </message>
+    <message>
+        <location filename="../transactionview.cpp" line="271"/>
+        <source>Comma separated file (*.csv)</source>
+        <translation>Файли, розділені комою (*.csv)</translation>
+    </message>
+    <message>
+        <location filename="../transactionview.cpp" line="60"/>
+        <source>This year</source>
+        <translation>Цього року</translation>
+    </message>
+    <message>
+        <location filename="../transactionview.cpp" line="61"/>
+        <source>Range...</source>
+        <translation>Проміжок</translation>
+    </message>
+    <message>
+        <location filename="../transactionview.cpp" line="392"/>
+        <source>to</source>
+        <translation>до</translation>
+    </message>
+    <message>
+        <location filename="../transactionview.cpp" line="74"/>
+        <source>Sent to</source>
+        <translation>Відправлені на</translation>
+    </message>
+    <message>
+        <location filename="../transactionview.cpp" line="84"/>
+        <source>Enter address or label to search</source>
+        <translation>Введіть адресу чи мітку для пошуку</translation>
+    </message>
+    <message>
+        <location filename="../transactionview.cpp" line="125"/>
+        <source>Copy label</source>
+        <translation>Скопіювати мітку</translation>
+    </message>
+    <message>
+        <location filename="../transactionview.cpp" line="126"/>
+        <source>Copy amount</source>
+        <translation>Копіювати кількість</translation>
+    </message>
+    <message>
+        <location filename="../transactionview.cpp" line="284"/>
+        <source>Amount</source>
+        <translation>Кількість</translation>
+    </message>
+    <message>
+        <location filename="../transactionview.cpp" line="285"/>
+        <source>ID</source>
+        <translation>Ідентифікатор</translation>
+    </message>
+    <message>
+        <location filename="../transactionview.cpp" line="282"/>
+        <source>Label</source>
+        <translation>Мітка</translation>
+    </message>
+    <message>
+        <location filename="../transactionview.cpp" line="283"/>
+        <source>Address</source>
+        <translation>Адреса</translation>
+    </message>
+    <message>
+        <location filename="../transactionview.cpp" line="289"/>
+        <source>Error exporting</source>
+        <translation>Помилка експорту</translation>
+    </message>
+    <message>
+        <location filename="../transactionview.cpp" line="289"/>
+        <source>Could not write to file %1.</source>
+        <translation>Неможливо записати у файл %1</translation>
+    </message>
+    <message>
+        <location filename="../transactionview.cpp" line="384"/>
+        <source>Range:</source>
+        <translation>Діапазон від:</translation>
+    </message>
+    <message>
         <location filename="../transactionview.cpp" line="57"/>
         <source>This week</source>
         <translation>На цьому тижні</translation>
@@ -1994,167 +1614,34 @@
         <translation>На цьому місяці</translation>
     </message>
     <message>
-        <location filename="../transactionview.cpp" line="291"/>
-        <source>Error exporting</source>
-        <translation>Помилка експорту</translation>
-    </message>
-    <message>
-        <location filename="../transactionview.cpp" line="291"/>
-        <source>Could not write to file %1.</source>
-        <translation>Неможливо записати у файл %1</translation>
-    </message>
-    <message>
-        <location filename="../transactionview.cpp" line="393"/>
-        <source>Range:</source>
-        <translation>Діапазон від:</translation>
-    </message>
-    <message>
-<<<<<<< HEAD
-        <location filename="../transactionview.cpp" line="285"/>
-        <source>ID</source>
-        <translation>Ідентифікатор</translation>
-    </message>
-    <message>
-        <location filename="../transactionview.cpp" line="289"/>
-        <source>Could not write to file %1.</source>
-        <translation>Неможливо записати у файл %1</translation>
-    </message>
-    <message>
-        <location filename="../transactionview.cpp" line="384"/>
-        <source>Range:</source>
-        <translation>Діапазон від:</translation>
+        <location filename="../transactionview.cpp" line="59"/>
+        <source>Last month</source>
+        <translation>Минулого місяця</translation>
     </message>
     <message>
         <location filename="../transactionview.cpp" line="72"/>
         <source>Received with</source>
         <translation>Отримані на</translation>
-=======
+    </message>
+    <message>
+        <location filename="../transactionview.cpp" line="78"/>
+        <source>Other</source>
+        <translation>Інше</translation>
+    </message>
+    <message>
+        <location filename="../transactionview.cpp" line="127"/>
+        <source>Edit label</source>
+        <translation>Редагувати мітку</translation>
+    </message>
+    <message>
         <location filename="../transactionview.cpp" line="128"/>
         <source>Show details...</source>
         <translation>Показати деталі...</translation>
->>>>>>> fc1cd74b
-    </message>
-    <message>
-        <location filename="../transactionview.cpp" line="283"/>
+    </message>
+    <message>
+        <location filename="../transactionview.cpp" line="281"/>
         <source>Type</source>
         <translation>Тип</translation>
-    </message>
-    <message>
-        <location filename="../transactionview.cpp" line="285"/>
-        <source>Address</source>
-        <translation>Адреса</translation>
-    </message>
-    <message>
-        <location filename="../transactionview.cpp" line="77"/>
-        <source>Mined</source>
-        <translation>Добуті</translation>
-    </message>
-    <message>
-        <location filename="../transactionview.cpp" line="286"/>
-        <source>Amount</source>
-        <translation>Кількість</translation>
-    </message>
-    <message>
-        <location filename="../transactionview.cpp" line="60"/>
-        <source>This year</source>
-        <translation>Цього року</translation>
-    </message>
-    <message>
-        <location filename="../transactionview.cpp" line="72"/>
-        <source>Received with</source>
-        <translation>Отримані на</translation>
-    </message>
-    <message>
-        <location filename="../transactionview.cpp" line="74"/>
-        <source>Sent to</source>
-        <translation>Відправлені на</translation>
-    </message>
-    <message>
-        <location filename="../transactionview.cpp" line="124"/>
-        <source>Copy address</source>
-        <translation>Скопіювати адресу</translation>
-    </message>
-    <message>
-<<<<<<< HEAD
-        <location filename="../transactionview.cpp" line="125"/>
-        <source>Copy label</source>
-        <translation>Скопіювати мітку</translation>
-    </message>
-    <message>
-        <location filename="../transactionview.cpp" line="126"/>
-        <source>Copy amount</source>
-        <translation>Копіювати кількість</translation>
-=======
-        <location filename="../transactionview.cpp" line="127"/>
-        <source>Edit label</source>
-        <translation>Редагувати мітку</translation>
->>>>>>> fc1cd74b
-    </message>
-    <message>
-        <location filename="../transactionview.cpp" line="128"/>
-        <source>Show details...</source>
-        <translation>Показати деталі...</translation>
-    </message>
-    <message>
-<<<<<<< HEAD
-        <location filename="../transactionview.cpp" line="280"/>
-        <source>Date</source>
-        <translation>Дата</translation>
-    </message>
-    <message>
-        <location filename="../transactionview.cpp" line="283"/>
-        <source>Address</source>
-        <translation>Адреса</translation>
-    </message>
-    <message>
-        <location filename="../transactionview.cpp" line="284"/>
-        <source>Amount</source>
-        <translation>Кількість</translation>
-    </message>
-    <message>
-        <location filename="../transactionview.cpp" line="289"/>
-        <source>Error exporting</source>
-        <translation>Помилка експорту</translation>
-    </message>
-    <message>
-        <location filename="../transactionview.cpp" line="392"/>
-        <source>to</source>
-        <translation>до</translation>
-=======
-        <location filename="../transactionview.cpp" line="56"/>
-        <source>Today</source>
-        <translation>Сьогодні</translation>
-    </message>
-    <message>
-        <location filename="../transactionview.cpp" line="59"/>
-        <source>Last month</source>
-        <translation>Минулого місяця</translation>
-    </message>
-    <message>
-        <location filename="../transactionview.cpp" line="61"/>
-        <source>Range...</source>
-        <translation>Проміжок</translation>
-    </message>
-    <message>
-        <location filename="../transactionview.cpp" line="284"/>
-        <source>Label</source>
-        <translation>Мітка</translation>
-    </message>
-    <message>
-        <location filename="../transactionview.cpp" line="76"/>
-        <source>To yourself</source>
-        <translation>Відправлені собі</translation>
-    </message>
-    <message>
-        <location filename="../transactionview.cpp" line="78"/>
-        <source>Other</source>
-        <translation>Інше</translation>
-    </message>
-    <message>
-        <location filename="../transactionview.cpp" line="281"/>
-        <source>Confirmed</source>
-        <translation>Підтверджені</translation>
->>>>>>> fc1cd74b
     </message>
 </context>
 <context>
@@ -2173,256 +1660,336 @@
         <translation>Вкористання:</translation>
     </message>
     <message>
-<<<<<<< HEAD
+        <location filename="../bitcoinstrings.cpp" line="88"/>
+        <source>Done loading</source>
+        <translation>Завантаження завершене</translation>
+    </message>
+    <message>
+        <location filename="../bitcoinstrings.cpp" line="87"/>
+        <source>Rescanning...</source>
+        <translation>Сканування...</translation>
+    </message>
+    <message>
+        <location filename="../bitcoinstrings.cpp" line="90"/>
+        <source>Invalid amount for -paytxfee=&lt;amount&gt;</source>
+        <translation>Помилка у величині комісії</translation>
+    </message>
+    <message>
+        <location filename="../bitcoinstrings.cpp" line="96"/>
+        <source>Unable to bind to port %d on this computer.  Bitcoin is probably already running.</source>
+        <translation>Неможливо прив’язати до порту %d на цьому комп’ютері.  Молживо гаманець вже запущено.</translation>
+    </message>
+    <message>
+        <location filename="../bitcoinstrings.cpp" line="89"/>
+        <source>Invalid -proxy address</source>
+        <translation>Помилка в адресі проксі-сервера</translation>
+    </message>
+    <message>
+        <location filename="../bitcoinstrings.cpp" line="84"/>
+        <source>Cannot downgrade wallet</source>
+        <translation type="unfinished"></translation>
+    </message>
+    <message>
+        <location filename="../bitcoinstrings.cpp" line="85"/>
+        <source>Cannot initialize keypool</source>
+        <translation type="unfinished"></translation>
+    </message>
+    <message>
+        <location filename="../bitcoinstrings.cpp" line="86"/>
+        <source>Cannot write default address</source>
+        <translation type="unfinished"></translation>
+    </message>
+    <message>
+        <location filename="../bitcoinstrings.cpp" line="91"/>
+        <source>Warning: -paytxfee is set very high.  This is the transaction fee you will pay if you send a transaction.</source>
+        <translation>Увага: встановлено занадто велику комісію (-paytxfee).  Комісія зніматиметься кожен раз коли ви проводитимете перекази.</translation>
+    </message>
+    <message>
+        <location filename="../bitcoinstrings.cpp" line="95"/>
+        <source>Warning: Disk space is low</source>
+        <translation>Увага: На диску мало вільного місця</translation>
+    </message>
+    <message>
+        <location filename="../bitcoinstrings.cpp" line="13"/>
+        <source>Options:</source>
+        <translation>Параметри:
+</translation>
+    </message>
+    <message>
+        <location filename="../bitcoinstrings.cpp" line="10"/>
+        <source>Send command to -server or bitcoind</source>
+        <translation>Відправити команду серверу -server чи демону
+</translation>
+    </message>
+    <message>
+        <location filename="../bitcoinstrings.cpp" line="82"/>
+        <source>Wallet needed to be rewritten: restart Bitcoin to complete</source>
+        <translation>Потрібно перезаписати гаманець: перезапустіть Біткоін-клієнт для завершення</translation>
+    </message>
+    <message>
+        <location filename="../bitcoinstrings.cpp" line="83"/>
+        <source>Error loading wallet.dat</source>
+        <translation>Помилка при завантаженні wallet.dat</translation>
+    </message>
+    <message>
+        <location filename="../bitcoinstrings.cpp" line="12"/>
+        <source>Get help for a command</source>
+        <translation>Отримати довідку по команді
+</translation>
+    </message>
+    <message>
+        <location filename="../bitcoinstrings.cpp" line="11"/>
+        <source>List commands</source>
+        <translation>Список команд
+</translation>
+    </message>
+    <message>
+        <location filename="../bitcoinstrings.cpp" line="14"/>
+        <source>Specify configuration file (default: bitcoin.conf)</source>
+        <translation>Вкажіть файл конфігурації (за промовчуванням: bitcoin.conf)
+</translation>
+    </message>
+    <message>
+        <location filename="../bitcoinstrings.cpp" line="15"/>
+        <source>Specify pid file (default: bitcoind.pid)</source>
+        <translation>Вкажіть pid-файл (за промовчуванням: bitcoind.pid)
+</translation>
+    </message>
+    <message>
+        <location filename="../bitcoinstrings.cpp" line="16"/>
+        <source>Generate coins</source>
+        <translation>Генерувати монети
+</translation>
+    </message>
+    <message>
+        <location filename="../bitcoinstrings.cpp" line="17"/>
+        <source>Don&apos;t generate coins</source>
+        <translation>Не генерувати монети
+</translation>
+    </message>
+    <message>
+        <location filename="../bitcoinstrings.cpp" line="19"/>
+        <source>Show splash screen on startup (default: 1)</source>
+        <translation type="unfinished"></translation>
+    </message>
+    <message>
+        <location filename="../bitcoinstrings.cpp" line="21"/>
+        <source>Set database cache size in megabytes (default: 25)</source>
+        <translation type="unfinished"></translation>
+    </message>
+    <message>
+        <location filename="../bitcoinstrings.cpp" line="29"/>
+        <source>Find peers using internet relay chat (default: 0)</source>
+        <translation type="unfinished"></translation>
+    </message>
+    <message>
+        <location filename="../bitcoinstrings.cpp" line="30"/>
+        <source>Accept connections from outside (default: 1)</source>
+        <translation type="unfinished"></translation>
+    </message>
+    <message>
+        <location filename="../bitcoinstrings.cpp" line="31"/>
+        <source>Set language, for example &quot;de_DE&quot; (default: system locale)</source>
+        <translation type="unfinished"></translation>
+    </message>
+    <message>
+        <location filename="../bitcoinstrings.cpp" line="32"/>
+        <source>Find peers using DNS lookup (default: 1)</source>
+        <translation type="unfinished"></translation>
+    </message>
+    <message>
+        <location filename="../bitcoinstrings.cpp" line="54"/>
+        <source>Execute command when the best block changes (%s in cmd is replaced by block hash)</source>
+        <translation type="unfinished"></translation>
+    </message>
+    <message>
+        <location filename="../bitcoinstrings.cpp" line="57"/>
+        <source>Upgrade wallet to latest format</source>
+        <translation type="unfinished"></translation>
+    </message>
+    <message>
+        <location filename="../bitcoinstrings.cpp" line="60"/>
+        <source>How many blocks to check at startup (default: 2500, 0 = all)</source>
+        <translation type="unfinished"></translation>
+    </message>
+    <message>
+        <location filename="../bitcoinstrings.cpp" line="61"/>
+        <source>How thorough the block verification is (0-6, default: 1)</source>
+        <translation type="unfinished"></translation>
+    </message>
+    <message>
+        <location filename="../bitcoinstrings.cpp" line="76"/>
+        <source>Error loading addr.dat</source>
+        <translation>Помилка при завантаженні addr.dat</translation>
+    </message>
+    <message>
+        <location filename="../bitcoinstrings.cpp" line="20"/>
+        <source>Specify data directory</source>
+        <translation>Вкажіть робочий каталог
+</translation>
+    </message>
+    <message>
+        <location filename="../bitcoinstrings.cpp" line="22"/>
+        <source>Specify connection timeout (in milliseconds)</source>
+        <translation>Вкажіть таймаут з’єднання (в мілісекундах)
+</translation>
+    </message>
+    <message>
+        <location filename="../bitcoinstrings.cpp" line="25"/>
+        <source>Listen for connections on &lt;port&gt; (default: 8333 or testnet: 18333)</source>
+        <translation>Чекати на з&apos;єднання на порту (по замовченню 8333 або тестова мережа 18333)</translation>
+    </message>
+    <message>
+        <location filename="../bitcoinstrings.cpp" line="26"/>
+        <source>Maintain at most &lt;n&gt; connections to peers (default: 125)</source>
+        <translation>Підтримувати не більше &lt;n&gt; зв&apos;язків з колегами (за замовчуванням: 125)</translation>
+    </message>
+    <message>
+        <location filename="../bitcoinstrings.cpp" line="34"/>
+        <source>Number of seconds to keep misbehaving peers from reconnecting (default: 86400)</source>
+        <translation>Максимальній розмір вхідного буферу на одне з&apos;єднання (за замовчуванням 86400)</translation>
+    </message>
+    <message>
+        <location filename="../bitcoinstrings.cpp" line="42"/>
+        <source>Accept command line and JSON-RPC commands</source>
+        <translation>Приймати команди із командного рядка та команди JSON-RPC
+</translation>
+    </message>
+    <message>
+        <location filename="../bitcoinstrings.cpp" line="41"/>
+        <source>Fee per KB to add to transactions you send</source>
+        <translation>Комісія за Кб
+</translation>
+    </message>
+    <message>
+        <location filename="../bitcoinstrings.cpp" line="18"/>
+        <source>Start minimized</source>
+        <translation>Запускати згорнутим
+</translation>
+    </message>
+    <message>
+        <location filename="../bitcoinstrings.cpp" line="47"/>
+        <source>Send trace/debug info to console instead of debug.log file</source>
+        <translation>Відсилаті налагоджувальну інформацію на консоль, а не у файл debug.log</translation>
+    </message>
+    <message>
+        <location filename="../bitcoinstrings.cpp" line="65"/>
+        <source>Use OpenSSL (https) for JSON-RPC connections</source>
+        <translation>Використовувати OpenSSL (https) для JSON-RPC-з’єднань
+</translation>
+    </message>
+    <message>
+        <location filename="../bitcoinstrings.cpp" line="67"/>
+        <source>Server private key (default: server.pem)</source>
+        <translation>Закритий ключ сервера (за промовчуванням: server.pem)
+</translation>
+    </message>
+    <message>
+        <location filename="../bitcoinstrings.cpp" line="68"/>
+        <source>Acceptable ciphers (default: TLSv1+HIGH:!SSLv2:!aNULL:!eNULL:!AH:!3DES:@STRENGTH)</source>
+        <translation>Допустимі шифри (за промовчуванням: TLSv1+HIGH:!SSLv2:!aNULL:!eNULL:!AH:!3DES:@STRENGTH)
+</translation>
+    </message>
+    <message>
+        <location filename="../bitcoinstrings.cpp" line="23"/>
+        <source>Connect through socks4 proxy</source>
+        <translation>Підключитись через SOCKS4-проксі
+</translation>
+    </message>
+    <message>
+        <location filename="../bitcoinstrings.cpp" line="24"/>
+        <source>Allow DNS lookups for addnode and connect</source>
+        <translation>Дозволити пошук в DNS для команд «addnode» і «connect»
+</translation>
+    </message>
+    <message>
+        <location filename="../bitcoinstrings.cpp" line="51"/>
+        <source>Listen for JSON-RPC connections on &lt;port&gt; (default: 8332)</source>
+        <translation>Прослуховувати &lt;port&gt; для JSON-RPC-з’єднань (за промовчуванням: 8332)
+</translation>
+    </message>
+    <message>
+        <location filename="../bitcoinstrings.cpp" line="53"/>
+        <source>Send commands to node running on &lt;ip&gt; (default: 127.0.0.1)</source>
+        <translation>Відправляти команди на вузол, запущений на &lt;ip&gt; (за промовчуванням: 127.0.0.1)
+</translation>
+    </message>
+    <message>
+        <location filename="../bitcoinstrings.cpp" line="28"/>
+        <source>Connect only to the specified node</source>
+        <translation>Підключитись лише до вказаного вузла
+</translation>
+    </message>
+    <message>
+        <location filename="../bitcoinstrings.cpp" line="59"/>
+        <source>Rescan the block chain for missing wallet transactions</source>
+        <translation>Пересканувати ланцюжок блоків, в пошуку втрачених переказів
+</translation>
+    </message>
+    <message>
+        <location filename="../bitcoinstrings.cpp" line="27"/>
+        <source>Add a node to connect to and attempt to keep the connection open</source>
+        <translation type="unfinished">Додати вузол для підключення and attempt to keep the connection open</translation>
+    </message>
+    <message>
+        <location filename="../bitcoinstrings.cpp" line="37"/>
+        <source>Maximum per-connection receive buffer, &lt;n&gt;*1000 bytes (default: 10000)</source>
+        <translation>Максимальоий буфер , &lt;n&gt; * 1000 байт (за умовчанням: 10000)</translation>
+    </message>
+    <message>
         <location filename="../bitcoinstrings.cpp" line="72"/>
-=======
-        <location filename="../bitcoinstrings.cpp" line="27"/>
-        <source>Don&apos;t find peers using internet relay chat
-</source>
-        <translation type="unfinished"></translation>
-    </message>
-    <message>
-        <location filename="../bitcoinstrings.cpp" line="64"/>
->>>>>>> fc1cd74b
         <source>Cannot obtain a lock on data directory %s.  Bitcoin is probably already running.</source>
         <translation>Неможливо встановити блокування на робочий каталог %s.  Можливо, гаманець вже запущено.</translation>
     </message>
     <message>
-<<<<<<< HEAD
+        <location filename="../bitcoinstrings.cpp" line="75"/>
+        <source>Loading addresses...</source>
+        <translation>Завантаження адрес...</translation>
+    </message>
+    <message>
+        <location filename="../bitcoinstrings.cpp" line="8"/>
+        <source>Bitcoin version</source>
+        <translation>Версія</translation>
+    </message>
+    <message>
+        <location filename="../bitcoinstrings.cpp" line="79"/>
+        <source>Loading wallet...</source>
+        <translation>Завантаження гаманця...</translation>
+    </message>
+    <message>
+        <location filename="../bitcoinstrings.cpp" line="94"/>
+        <source>Error: CreateThread(StartNode) failed</source>
+        <translation>Помилка: CreateThread(StartNode) дала збій</translation>
+    </message>
+    <message>
+        <location filename="../bitcoinstrings.cpp" line="99"/>
+        <source>Warning: Please check that your computer&apos;s date and time are correct.  If your clock is wrong Bitcoin will not work properly.</source>
+        <translation>Увага: будь ласка, перевірте дату і час на свому комп’ютері.  Якщо ваш годинник йде неправильно, Bitcoin може працювати некоректно.</translation>
+    </message>
+    <message>
         <location filename="../bitcoinstrings.cpp" line="77"/>
         <source>Loading block index...</source>
         <translation>Завантаження індексу блоків...</translation>
-=======
-        <location filename="../bitcoinstrings.cpp" line="67"/>
-        <source>Loading addresses...</source>
-        <translation>Завантаження адрес...</translation>
-    </message>
-    <message>
-        <location filename="../bitcoinstrings.cpp" line="78"/>
-        <source>Done loading</source>
-        <translation>Завантаження завершене</translation>
-    </message>
-    <message>
-        <location filename="../bitcoinstrings.cpp" line="8"/>
-        <source>Bitcoin version</source>
-        <translation>Версія</translation>
->>>>>>> fc1cd74b
-    </message>
-    <message>
-        <location filename="../bitcoinstrings.cpp" line="79"/>
-        <source>Loading wallet...</source>
-        <translation>Завантаження гаманця...</translation>
-    </message>
-    <message>
-<<<<<<< HEAD
-        <location filename="../bitcoinstrings.cpp" line="87"/>
-        <source>Rescanning...</source>
-        <translation>Сканування...</translation>
-    </message>
-    <message>
-        <location filename="../bitcoinstrings.cpp" line="90"/>
-=======
-        <location filename="../bitcoinstrings.cpp" line="80"/>
->>>>>>> fc1cd74b
-        <source>Invalid amount for -paytxfee=&lt;amount&gt;</source>
-        <translation>Помилка у величині комісії</translation>
-    </message>
-    <message>
-        <location filename="../bitcoinstrings.cpp" line="96"/>
-        <source>Unable to bind to port %d on this computer.  Bitcoin is probably already running.</source>
-        <translation>Неможливо прив’язати до порту %d на цьому комп’ютері.  Молживо гаманець вже запущено.</translation>
-    </message>
-    <message>
-<<<<<<< HEAD
+    </message>
+    <message>
         <location filename="../bitcoinstrings.cpp" line="102"/>
-=======
-        <location filename="../bitcoinstrings.cpp" line="89"/>
-        <source>Warning: Please check that your computer&apos;s date and time are correct.  If your clock is wrong Bitcoin will not work properly.</source>
-        <translation>Увага: будь ласка, перевірте дату і час на свому комп’ютері.  Якщо ваш годинник йде неправильно, Bitcoin може працювати некоректно.</translation>
-    </message>
-    <message>
-        <location filename="../bitcoinstrings.cpp" line="79"/>
-        <source>Invalid -proxy address</source>
-        <translation>Помилка в адресі проксі-сервера</translation>
-    </message>
-    <message>
-        <location filename="../bitcoinstrings.cpp" line="81"/>
-        <source>Warning: -paytxfee is set very high.  This is the transaction fee you will pay if you send a transaction.</source>
-        <translation>Увага: встановлено занадто велику комісію (-paytxfee).  Комісія зніматиметься кожен раз коли ви проводитимете перекази.</translation>
-    </message>
-    <message>
-        <location filename="../bitcoinstrings.cpp" line="85"/>
-        <source>Warning: Disk space is low</source>
-        <translation>Увага: На диску мало вільного місця</translation>
-    </message>
-    <message>
-        <location filename="../bitcoinstrings.cpp" line="77"/>
-        <source>Rescanning...</source>
-        <translation>Сканування...</translation>
-    </message>
-    <message>
-        <location filename="../bitcoinstrings.cpp" line="69"/>
-        <source>Loading block index...</source>
-        <translation>Завантаження індексу блоків...</translation>
-    </message>
-    <message>
-        <location filename="../bitcoinstrings.cpp" line="92"/>
->>>>>>> fc1cd74b
         <source>beta</source>
         <translation>бета</translation>
     </message>
     <message>
-<<<<<<< HEAD
-=======
-        <location filename="../bitcoinstrings.cpp" line="10"/>
-        <source>Send command to -server or bitcoind
-</source>
-        <translation>Відправити команду серверу -server чи демону
-</translation>
-    </message>
-    <message>
-        <location filename="../bitcoinstrings.cpp" line="11"/>
-        <source>List commands
-</source>
-        <translation>Список команд
-</translation>
-    </message>
-    <message>
->>>>>>> fc1cd74b
-        <location filename="../bitcoinstrings.cpp" line="12"/>
-        <source>Get help for a command</source>
-        <translation>Отримати довідку по команді
-</translation>
-    </message>
-    <message>
-        <location filename="../bitcoinstrings.cpp" line="13"/>
-        <source>Options:</source>
-        <translation>Параметри:
-</translation>
-    </message>
-    <message>
-        <location filename="../bitcoinstrings.cpp" line="14"/>
-        <source>Specify configuration file (default: bitcoin.conf)</source>
-        <translation>Вкажіть файл конфігурації (за промовчуванням: bitcoin.conf)
-</translation>
-    </message>
-    <message>
-        <location filename="../bitcoinstrings.cpp" line="15"/>
-        <source>Specify pid file (default: bitcoind.pid)</source>
-        <translation>Вкажіть pid-файл (за промовчуванням: bitcoind.pid)
-</translation>
-    </message>
-    <message>
-        <location filename="../bitcoinstrings.cpp" line="16"/>
-        <source>Generate coins</source>
-        <translation>Генерувати монети
-</translation>
-    </message>
-    <message>
-        <location filename="../bitcoinstrings.cpp" line="17"/>
-        <source>Don&apos;t generate coins</source>
-        <translation>Не генерувати монети
-</translation>
-    </message>
-    <message>
-        <location filename="../bitcoinstrings.cpp" line="19"/>
-        <source>Show splash screen on startup (default: 1)</source>
-        <translation type="unfinished"></translation>
-    </message>
-    <message>
-        <location filename="../bitcoinstrings.cpp" line="20"/>
-        <source>Specify data directory</source>
-        <translation>Вкажіть робочий каталог
-</translation>
-    </message>
-    <message>
-        <location filename="../bitcoinstrings.cpp" line="21"/>
-        <source>Set database cache size in megabytes (default: 25)</source>
-        <translation type="unfinished"></translation>
-    </message>
-    <message>
-        <location filename="../bitcoinstrings.cpp" line="22"/>
-        <source>Specify connection timeout (in milliseconds)</source>
-        <translation>Вкажіть таймаут з’єднання (в мілісекундах)
-</translation>
-    </message>
-    <message>
-        <location filename="../bitcoinstrings.cpp" line="29"/>
-        <source>Find peers using internet relay chat (default: 0)</source>
-        <translation type="unfinished"></translation>
-    </message>
-    <message>
-        <location filename="../bitcoinstrings.cpp" line="30"/>
-        <source>Accept connections from outside (default: 1)</source>
-        <translation type="unfinished"></translation>
-    </message>
-    <message>
-        <location filename="../bitcoinstrings.cpp" line="31"/>
-        <source>Set language, for example &quot;de_DE&quot; (default: system locale)</source>
-        <translation type="unfinished"></translation>
-    </message>
-    <message>
-        <location filename="../bitcoinstrings.cpp" line="32"/>
-        <source>Find peers using DNS lookup (default: 1)</source>
-        <translation type="unfinished"></translation>
-    </message>
-    <message>
-        <location filename="../bitcoinstrings.cpp" line="54"/>
-        <source>Execute command when the best block changes (%s in cmd is replaced by block hash)</source>
-        <translation type="unfinished"></translation>
-    </message>
-    <message>
-        <location filename="../bitcoinstrings.cpp" line="57"/>
-        <source>Upgrade wallet to latest format</source>
-        <translation type="unfinished"></translation>
-    </message>
-    <message>
-<<<<<<< HEAD
-        <location filename="../bitcoinstrings.cpp" line="60"/>
-        <source>How many blocks to check at startup (default: 2500, 0 = all)</source>
-        <translation type="unfinished"></translation>
-    </message>
-    <message>
-        <location filename="../bitcoinstrings.cpp" line="61"/>
-        <source>How thorough the block verification is (0-6, default: 1)</source>
-        <translation type="unfinished"></translation>
-=======
-        <location filename="../bitcoinstrings.cpp" line="28"/>
-        <source>Don&apos;t accept connections from outside
-</source>
-        <translation>Не приймати підключення ззовні
-</translation>
->>>>>>> fc1cd74b
-    </message>
-    <message>
-        <location filename="../bitcoinstrings.cpp" line="84"/>
-        <source>Cannot downgrade wallet</source>
-        <translation type="unfinished"></translation>
-    </message>
-    <message>
-        <location filename="../bitcoinstrings.cpp" line="85"/>
-        <source>Cannot initialize keypool</source>
-        <translation type="unfinished"></translation>
-    </message>
-    <message>
-        <location filename="../bitcoinstrings.cpp" line="86"/>
-        <source>Cannot write default address</source>
-        <translation type="unfinished"></translation>
-    </message>
-    <message>
-        <location filename="../bitcoinstrings.cpp" line="89"/>
-        <source>Invalid -proxy address</source>
-        <translation>Помилка в адресі проксі-сервера</translation>
-    </message>
-    <message>
-        <location filename="../bitcoinstrings.cpp" line="25"/>
-        <source>Listen for connections on &lt;port&gt; (default: 8333 or testnet: 18333)</source>
-        <translation>Чекати на з&apos;єднання на порту (по замовченню 8333 або тестова мережа 18333)</translation>
-    </message>
-    <message>
-        <location filename="../bitcoinstrings.cpp" line="26"/>
-        <source>Maintain at most &lt;n&gt; connections to peers (default: 125)</source>
-        <translation>Підтримувати не більше &lt;n&gt; зв&apos;язків з колегами (за замовчуванням: 125)</translation>
+        <location filename="../bitcoinstrings.cpp" line="78"/>
+        <source>Error loading blkindex.dat</source>
+        <translation>Помилка при завантаженні blkindex.dat </translation>
+    </message>
+    <message>
+        <location filename="../bitcoinstrings.cpp" line="80"/>
+        <source>Error loading wallet.dat: Wallet corrupted</source>
+        <translation>Помилка при завантаженні wallet.dat: Гаманець пошкоджено      </translation>
+    </message>
+    <message>
+        <location filename="../bitcoinstrings.cpp" line="81"/>
+        <source>Error loading wallet.dat: Wallet requires newer version of Bitcoin</source>
+        <translation>Помилка при завантаженні wallet.dat: Гаманець потребує новішої версії Біткоін-клієнта</translation>
     </message>
     <message>
         <location filename="../bitcoinstrings.cpp" line="33"/>
@@ -2430,44 +1997,46 @@
         <translation>Поріг відключення неправильно підєднаних пірів (за замовчуванням: 100)</translation>
     </message>
     <message>
-        <location filename="../bitcoinstrings.cpp" line="34"/>
-        <source>Number of seconds to keep misbehaving peers from reconnecting (default: 86400)</source>
-        <translation>Максимальній розмір вхідного буферу на одне з&apos;єднання (за замовчуванням 86400)</translation>
-    </message>
-    <message>
-        <location filename="../bitcoinstrings.cpp" line="18"/>
-        <source>Start minimized</source>
-        <translation>Запускати згорнутим
-</translation>
-    </message>
-    <message>
-        <location filename="../bitcoinstrings.cpp" line="42"/>
-        <source>Accept command line and JSON-RPC commands</source>
-        <translation>Приймати команди із командного рядка та команди JSON-RPC
-</translation>
-    </message>
-    <message>
-        <location filename="../bitcoinstrings.cpp" line="23"/>
-        <source>Connect through socks4 proxy</source>
-        <translation>Підключитись через SOCKS4-проксі
-</translation>
-    </message>
-    <message>
-        <location filename="../bitcoinstrings.cpp" line="24"/>
-        <source>Allow DNS lookups for addnode and connect</source>
-        <translation>Дозволити пошук в DNS для команд «addnode» і «connect»
-</translation>
-    </message>
-    <message>
-        <location filename="../bitcoinstrings.cpp" line="41"/>
-        <source>Fee per KB to add to transactions you send</source>
-        <translation>Комісія за Кб
-</translation>
-    </message>
-    <message>
-        <location filename="../bitcoinstrings.cpp" line="47"/>
-        <source>Send trace/debug info to console instead of debug.log file</source>
-        <translation>Відсилаті налагоджувальну інформацію на консоль, а не у файл debug.log</translation>
+        <location filename="../bitcoinstrings.cpp" line="38"/>
+        <source>Maximum per-connection send buffer, &lt;n&gt;*1000 bytes (default: 10000)</source>
+        <translation>Максимальній розмір виіхідного буферу на одне з&apos;єднання (за замовчуванням 10000)</translation>
+    </message>
+    <message>
+        <location filename="../bitcoinstrings.cpp" line="39"/>
+        <source>Use Universal Plug and Play to map the listening port (default: 1)</source>
+        <translation type="unfinished">Намагатись використовувати UPnP для відображення порту що прослуховується на роутері (default: 1)</translation>
+    </message>
+    <message>
+        <location filename="../bitcoinstrings.cpp" line="40"/>
+        <source>Use Universal Plug and Play to map the listening port (default: 0)</source>
+        <translation type="unfinished">Намагатись використовувати UPnP для відображення порту що прослуховується на роутері (default: 0)</translation>
+    </message>
+    <message>
+        <location filename="../bitcoinstrings.cpp" line="43"/>
+        <source>Run in the background as a daemon and accept commands</source>
+        <translation>Запустити в фоновому режимі (як демон) та приймати команди
+</translation>
+    </message>
+    <message>
+        <location filename="../bitcoinstrings.cpp" line="44"/>
+        <source>Use the test network</source>
+        <translation>Використовувати тестову мережу
+</translation>
+    </message>
+    <message>
+        <location filename="../bitcoinstrings.cpp" line="45"/>
+        <source>Output extra debugging information</source>
+        <translation>Виводити більше налагоджувальної інформації</translation>
+    </message>
+    <message>
+        <location filename="../bitcoinstrings.cpp" line="46"/>
+        <source>Prepend debug output with timestamp</source>
+        <translation>Доповнювати налагоджувальний вивід відміткою часу</translation>
+    </message>
+    <message>
+        <location filename="../bitcoinstrings.cpp" line="48"/>
+        <source>Send trace/debug info to debugger</source>
+        <translation>Відсилаті налагоджувальну інформацію до налагоджувача</translation>
     </message>
     <message>
         <location filename="../bitcoinstrings.cpp" line="49"/>
@@ -2476,184 +2045,21 @@
 </translation>
     </message>
     <message>
-        <location filename="../bitcoinstrings.cpp" line="65"/>
-        <source>Use OpenSSL (https) for JSON-RPC connections</source>
-        <translation>Використовувати OpenSSL (https) для JSON-RPC-з’єднань
-</translation>
-    </message>
-    <message>
-        <location filename="../bitcoinstrings.cpp" line="67"/>
-        <source>Server private key (default: server.pem)</source>
-        <translation>Закритий ключ сервера (за промовчуванням: server.pem)
-</translation>
-    </message>
-    <message>
-        <location filename="../bitcoinstrings.cpp" line="68"/>
-        <source>Acceptable ciphers (default: TLSv1+HIGH:!SSLv2:!aNULL:!eNULL:!AH:!3DES:@STRENGTH)</source>
-        <translation>Допустимі шифри (за промовчуванням: TLSv1+HIGH:!SSLv2:!aNULL:!eNULL:!AH:!3DES:@STRENGTH)
-</translation>
-    </message>
-    <message>
-        <location filename="../bitcoinstrings.cpp" line="28"/>
-        <source>Connect only to the specified node</source>
-        <translation>Підключитись лише до вказаного вузла
-</translation>
-    </message>
-    <message>
-        <location filename="../bitcoinstrings.cpp" line="80"/>
-        <source>Error loading wallet.dat: Wallet corrupted</source>
-        <translation>Помилка при завантаженні wallet.dat: Гаманець пошкоджено      </translation>
-    </message>
-    <message>
-        <location filename="../bitcoinstrings.cpp" line="82"/>
-        <source>Wallet needed to be rewritten: restart Bitcoin to complete</source>
-        <translation>Потрібно перезаписати гаманець: перезапустіть Біткоін-клієнт для завершення</translation>
-    </message>
-    <message>
-<<<<<<< HEAD
-        <location filename="../bitcoinstrings.cpp" line="71"/>
-        <source>This help message</source>
-        <translation>Дана довідка
-</translation>
-    </message>
-    <message>
-        <location filename="../bitcoinstrings.cpp" line="88"/>
-        <source>Done loading</source>
-        <translation>Завантаження завершене</translation>
-    </message>
-    <message>
-        <location filename="../bitcoinstrings.cpp" line="94"/>
-        <source>Error: CreateThread(StartNode) failed</source>
-        <translation>Помилка: CreateThread(StartNode) дала збій</translation>
-    </message>
-    <message>
-        <location filename="../bitcoinstrings.cpp" line="99"/>
-        <source>Warning: Please check that your computer&apos;s date and time are correct.  If your clock is wrong Bitcoin will not work properly.</source>
-        <translation>Увага: будь ласка, перевірте дату і час на свому комп’ютері.  Якщо ваш годинник йде неправильно, Bitcoin може працювати некоректно.</translation>
-    </message>
-    <message>
-        <location filename="../bitcoinstrings.cpp" line="8"/>
-        <source>Bitcoin version</source>
-        <translation>Версія</translation>
-    </message>
-    <message>
-        <location filename="../bitcoinstrings.cpp" line="10"/>
-        <source>Send command to -server or bitcoind</source>
-        <translation>Відправити команду серверу -server чи демону
-</translation>
-    </message>
-    <message>
-        <location filename="../bitcoinstrings.cpp" line="11"/>
-        <source>List commands</source>
-        <translation>Список команд
-</translation>
-    </message>
-    <message>
-        <location filename="../bitcoinstrings.cpp" line="75"/>
-        <source>Loading addresses...</source>
-        <translation>Завантаження адрес...</translation>
-    </message>
-    <message>
-        <location filename="../bitcoinstrings.cpp" line="91"/>
-        <source>Warning: -paytxfee is set very high.  This is the transaction fee you will pay if you send a transaction.</source>
-        <translation>Увага: встановлено занадто велику комісію (-paytxfee).  Комісія зніматиметься кожен раз коли ви проводитимете перекази.</translation>
-    </message>
-    <message>
-        <location filename="../bitcoinstrings.cpp" line="95"/>
-        <source>Warning: Disk space is low</source>
-        <translation>Увага: На диску мало вільного місця</translation>
-    </message>
-    <message>
-        <location filename="../bitcoinstrings.cpp" line="27"/>
-        <source>Add a node to connect to and attempt to keep the connection open</source>
-        <translation type="unfinished">Додати вузол для підключення and attempt to keep the connection open</translation>
-    </message>
-    <message>
-        <location filename="../bitcoinstrings.cpp" line="37"/>
-        <source>Maximum per-connection receive buffer, &lt;n&gt;*1000 bytes (default: 10000)</source>
-        <translation>Максимальоий буфер , &lt;n&gt; * 1000 байт (за умовчанням: 10000)</translation>
-    </message>
-    <message>
-        <location filename="../bitcoinstrings.cpp" line="38"/>
-        <source>Maximum per-connection send buffer, &lt;n&gt;*1000 bytes (default: 10000)</source>
-        <translation>Максимальній розмір виіхідного буферу на одне з&apos;єднання (за замовчуванням 10000)</translation>
-    </message>
-    <message>
-        <location filename="../bitcoinstrings.cpp" line="39"/>
-        <source>Use Universal Plug and Play to map the listening port (default: 1)</source>
-        <translation type="unfinished">Намагатись використовувати UPnP для відображення порту що прослуховується на роутері (default: 1)</translation>
-    </message>
-    <message>
-        <location filename="../bitcoinstrings.cpp" line="40"/>
-        <source>Use Universal Plug and Play to map the listening port (default: 0)</source>
-        <translation type="unfinished">Намагатись використовувати UPnP для відображення порту що прослуховується на роутері (default: 0)</translation>
-    </message>
-    <message>
-        <location filename="../bitcoinstrings.cpp" line="43"/>
-        <source>Run in the background as a daemon and accept commands</source>
-=======
-        <location filename="../bitcoinstrings.cpp" line="41"/>
-        <source>Run in the background as a daemon and accept commands
-</source>
->>>>>>> fc1cd74b
-        <translation>Запустити в фоновому режимі (як демон) та приймати команди
-</translation>
-    </message>
-    <message>
-        <location filename="../bitcoinstrings.cpp" line="44"/>
-        <source>Use the test network</source>
-        <translation>Використовувати тестову мережу
-</translation>
-    </message>
-    <message>
-        <location filename="../bitcoinstrings.cpp" line="45"/>
-        <source>Output extra debugging information</source>
-        <translation>Виводити більше налагоджувальної інформації</translation>
-    </message>
-    <message>
-        <location filename="../bitcoinstrings.cpp" line="46"/>
-        <source>Prepend debug output with timestamp</source>
-        <translation>Доповнювати налагоджувальний вивід відміткою часу</translation>
-    </message>
-    <message>
-        <location filename="../bitcoinstrings.cpp" line="48"/>
-        <source>Send trace/debug info to debugger</source>
-        <translation>Відсилаті налагоджувальну інформацію до налагоджувача</translation>
-    </message>
-    <message>
         <location filename="../bitcoinstrings.cpp" line="50"/>
         <source>Password for JSON-RPC connections</source>
         <translation>Пароль для JSON-RPC-з’єднань
 </translation>
     </message>
     <message>
-        <location filename="../bitcoinstrings.cpp" line="51"/>
-        <source>Listen for JSON-RPC connections on &lt;port&gt; (default: 8332)</source>
-        <translation>Прослуховувати &lt;port&gt; для JSON-RPC-з’єднань (за промовчуванням: 8332)
-</translation>
-    </message>
-    <message>
         <location filename="../bitcoinstrings.cpp" line="52"/>
         <source>Allow JSON-RPC connections from specified IP address</source>
         <translation>Дозволити JSON-RPC-з’єднання з вказаної IP-адреси
 </translation>
     </message>
     <message>
-        <location filename="../bitcoinstrings.cpp" line="53"/>
-        <source>Send commands to node running on &lt;ip&gt; (default: 127.0.0.1)</source>
-        <translation>Відправляти команди на вузол, запущений на &lt;ip&gt; (за промовчуванням: 127.0.0.1)
-</translation>
-    </message>
-    <message>
         <location filename="../bitcoinstrings.cpp" line="58"/>
         <source>Set key pool size to &lt;n&gt; (default: 100)</source>
         <translation>Встановити розмір пулу ключів &lt;n&gt; (за промовчуванням: 100)
-</translation>
-    </message>
-    <message>
-        <location filename="../bitcoinstrings.cpp" line="59"/>
-        <source>Rescan the block chain for missing wallet transactions</source>
-        <translation>Пересканувати ланцюжок блоків, в пошуку втрачених переказів
 </translation>
     </message>
     <message>
@@ -2671,24 +2077,10 @@
 </translation>
     </message>
     <message>
-        <location filename="../bitcoinstrings.cpp" line="76"/>
-        <source>Error loading addr.dat</source>
-        <translation>Помилка при завантаженні addr.dat</translation>
-    </message>
-    <message>
-        <location filename="../bitcoinstrings.cpp" line="78"/>
-        <source>Error loading blkindex.dat</source>
-        <translation>Помилка при завантаженні blkindex.dat </translation>
-    </message>
-    <message>
-        <location filename="../bitcoinstrings.cpp" line="81"/>
-        <source>Error loading wallet.dat: Wallet requires newer version of Bitcoin</source>
-        <translation>Помилка при завантаженні wallet.dat: Гаманець потребує новішої версії Біткоін-клієнта</translation>
-    </message>
-    <message>
-        <location filename="../bitcoinstrings.cpp" line="83"/>
-        <source>Error loading wallet.dat</source>
-        <translation>Помилка при завантаженні wallet.dat</translation>
+        <location filename="../bitcoinstrings.cpp" line="71"/>
+        <source>This help message</source>
+        <translation>Дана довідка
+</translation>
     </message>
 </context>
 </TS>